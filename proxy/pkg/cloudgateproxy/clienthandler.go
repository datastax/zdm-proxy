--- conflicted
+++ resolved
@@ -32,58 +32,40 @@
 
 	preparedStatementCache		*PreparedStatementCache
 
-<<<<<<< HEAD
 	metricsHandler				metrics.IMetricsHandler
-=======
-	metrics						*metrics.Metrics
 	waitGroup 					*sync.WaitGroup
 	shutdownContext			    context.Context
->>>>>>> 8281495e
 }
 
 func NewClientHandler(	clientTcpConn net.Conn,
 						originCassandraConnInfo *ClusterConnectionInfo,
 						targetCassandraConnInfo *ClusterConnectionInfo,
 						psCache *PreparedStatementCache,
-<<<<<<< HEAD
-						metricsHandler metrics.IMetricsHandler) *ClientHandler{
-=======
-						metrics *metrics.Metrics,
+						metricsHandler metrics.IMetricsHandler,
 						waitGroup *sync.WaitGroup,
 						shutdownContext context.Context) (*ClientHandler, error){
->>>>>>> 8281495e
 	clientReqChan := make(chan *Frame)
 
-	originConnector, err := NewClusterConnector(originCassandraConnInfo, metrics, waitGroup, shutdownContext)
+	originConnector, err := NewClusterConnector(originCassandraConnInfo, metricsHandler, waitGroup, shutdownContext)
 	if err != nil {
 		return nil, err
 	}
-	targetConnector, err := NewClusterConnector(targetCassandraConnInfo, metrics, waitGroup, shutdownContext)
+	targetConnector, err := NewClusterConnector(targetCassandraConnInfo, metricsHandler, waitGroup, shutdownContext)
 	if err != nil {
 		originConnector.Stop()
 		return nil, err
 	}
 
 	return &ClientHandler{
-<<<<<<< HEAD
-		clientConnector:			NewClientConnector(clientTcpConn, clientReqChan, metricsHandler),
-		clientConnectorRequestChan: clientReqChan,
-		originCassandraConnector: 	NewClusterConnector(originCassandraConnInfo, metricsHandler),
-		targetCassandraConnector: 	NewClusterConnector(targetCassandraConnInfo, metricsHandler),
-		preparedStatementCache: 	psCache,
-		metricsHandler:				metricsHandler,
-	}
-=======
-		clientConnector:			NewClientConnector(clientTcpConn, clientReqChan, metrics, waitGroup, shutdownContext),
+		clientConnector:			NewClientConnector(clientTcpConn, clientReqChan, metricsHandler, waitGroup, shutdownContext),
 		clientConnectorRequestChan: clientReqChan,
 		originCassandraConnector: 	originConnector,
 		targetCassandraConnector: 	targetConnector,
 		preparedStatementCache: 	psCache,
-		metrics:					metrics,
+		metricsHandler:				metricsHandler,
 		waitGroup: 					waitGroup,
 		shutdownContext: 			shutdownContext,
 	}, nil
->>>>>>> 8281495e
 }
 
 /**
