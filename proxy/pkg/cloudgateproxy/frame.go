--- conflicted
+++ resolved
@@ -43,12 +43,8 @@
 var ShutdownErr = &shutdownError{err: "aborted due to shutdown request"}
 
 // Simple function that reads data from a connection and builds a frame
-<<<<<<< HEAD
-func parseFrame(connection net.Conn, frameHeader []byte) (*Frame, error) {
-=======
 func readAndParseFrame(
-	connection net.Conn, frameHeader []byte, metrics *metrics.Metrics, shutdownContext context.Context) (*Frame, error) {
->>>>>>> 8281495e
+	connection net.Conn, frameHeader []byte, shutdownContext context.Context) (*Frame, error) {
 	sourceAddress := connection.RemoteAddr().String()
 
 	// [Alice] read the frameHeader, whose length is constant (9 bytes), and put it into this slice
