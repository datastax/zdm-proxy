package config

import (
	"encoding/json"
	"fmt"
	"github.com/datastax/go-cassandra-native-protocol/primitive"
	"github.com/datastax/zdm-proxy/proxy/pkg/common"
	"github.com/kelseyhightower/envconfig"
	def "github.com/mcuadros/go-defaults"
	log "github.com/sirupsen/logrus"
	"gopkg.in/yaml.v3"
	"net"
	"os"
	"strconv"
	"strings"
)

// Config holds the values of environment variables necessary for proper Proxy function.
type Config struct {

	// Global bucket

<<<<<<< HEAD
	PrimaryCluster                string `default:"ORIGIN" split_words:"true"`
	ReadMode                      string `default:"PRIMARY_ONLY" split_words:"true"`
	ReplaceCqlFunctions           bool   `default:"false" split_words:"true"`
	AsyncHandshakeTimeoutMs       int    `default:"4000" split_words:"true"`
	LogLevel                      string `default:"DEBUG" split_words:"true"`
	ControlConnMaxProtocolVersion string `default:"3" split_words:"true"` // Numeric Cassandra OSS protocol version or DseV1 / DseV2
=======
	PrimaryCluster          string `default:"ORIGIN" split_words:"true" yaml:"primary_cluster"`
	ReadMode                string `default:"PRIMARY_ONLY" split_words:"true" yaml:"read_mode"`
	ReplaceCqlFunctions     bool   `default:"false" split_words:"true" yaml:"replace_cql_functions"`
	AsyncHandshakeTimeoutMs int    `default:"4000" split_words:"true" yaml:"async_handshake_timeout_ms"`
	LogLevel                string `default:"INFO" split_words:"true" yaml:"log_level"`
>>>>>>> 6e2fcb21

	// Proxy Topology (also known as system.peers "virtualization") bucket

	ProxyTopologyIndex     int    `default:"0" split_words:"true" yaml:"proxy_topology_index"`
	ProxyTopologyAddresses string `split_words:"true" yaml:"proxy_topology_addresses"`
	ProxyTopologyNumTokens int    `default:"8" split_words:"true" yaml:"proxy_topology_num_tokens"`

	// Origin bucket

	OriginContactPoints           string `split_words:"true" yaml:"origin_contact_points"`
	OriginPort                    int    `default:"9042" split_words:"true" yaml:"origin_port"`
	OriginSecureConnectBundlePath string `split_words:"true" yaml:"origin_secure_connect_bundle_path"`
	OriginLocalDatacenter         string `split_words:"true" yaml:"origin_local_datacenter"`
	OriginUsername                string `required:"true" split_words:"true" yaml:"origin_username"`
	OriginPassword                string `required:"true" split_words:"true" json:"-" yaml:"origin_password"`
	OriginConnectionTimeoutMs     int    `default:"30000" split_words:"true" yaml:"origin_connection_timeout_ms"`

	OriginTlsServerCaPath   string `split_words:"true" yaml:"origin_tls_server_ca_path"`
	OriginTlsClientCertPath string `split_words:"true" yaml:"origin_tls_client_cert_path"`
	OriginTlsClientKeyPath  string `split_words:"true" yaml:"origin_tls_client_key_path"`

	// Target bucket

	TargetContactPoints           string `split_words:"true" yaml:"target_contact_points"`
	TargetPort                    int    `default:"9042" split_words:"true" yaml:"target_port"`
	TargetSecureConnectBundlePath string `split_words:"true" yaml:"target_secure_connect_bundle_path"`
	TargetLocalDatacenter         string `split_words:"true" yaml:"target_local_datacenter"`
	TargetUsername                string `required:"true" split_words:"true" yaml:"target_username"`
	TargetPassword                string `required:"true" split_words:"true" json:"-" yaml:"target_password"`
	TargetConnectionTimeoutMs     int    `default:"30000" split_words:"true" yaml:"target_connection_timeout_ms"`

	TargetTlsServerCaPath   string `split_words:"true" yaml:"target_tls_server_ca_path"`
	TargetTlsClientCertPath string `split_words:"true" yaml:"target_tls_client_cert_path"`
	TargetTlsClientKeyPath  string `split_words:"true" yaml:"target_tls_client_key_path"`

	// Proxy bucket

	ProxyListenAddress        string `default:"localhost" split_words:"true" yaml:"proxy_listen_address"`
	ProxyListenPort           int    `default:"14002" split_words:"true" yaml:"proxy_listen_port"`
	ProxyRequestTimeoutMs     int    `default:"10000" split_words:"true" yaml:"proxy_request_timeout_ms"`
	ProxyMaxClientConnections int    `default:"1000" split_words:"true" yaml:"proxy_max_client_connections"`
	ProxyMaxStreamIds         int    `default:"2048" split_words:"true" yaml:"proxy_max_stream_ids"`

	ProxyTlsCaPath            string `split_words:"true" yaml:"proxy_tls_ca_path"`
	ProxyTlsCertPath          string `split_words:"true" yaml:"proxy_tls_cert_path"`
	ProxyTlsKeyPath           string `split_words:"true" yaml:"proxy_tls_key_path"`
	ProxyTlsRequireClientAuth bool   `split_words:"true" yaml:"proxy_tls_require_client_auth"`

	// Metrics bucket

	MetricsEnabled bool   `default:"true" split_words:"true" yaml:"metrics_enabled"`
	MetricsAddress string `default:"localhost" split_words:"true" yaml:"metrics_address"`
	MetricsPort    int    `default:"14001" split_words:"true" yaml:"metrics_port"`
	MetricsPrefix  string `default:"zdm" split_words:"true" yaml:"metrics_prefix"`

	MetricsOriginLatencyBucketsMs    string `default:"1, 4, 7, 10, 25, 40, 60, 80, 100, 150, 250, 500, 1000, 2500, 5000, 10000, 15000" split_words:"true" yaml:"metrics_origin_latency_buckets_ms"`
	MetricsTargetLatencyBucketsMs    string `default:"1, 4, 7, 10, 25, 40, 60, 80, 100, 150, 250, 500, 1000, 2500, 5000, 10000, 15000" split_words:"true" yaml:"metrics_target_latency_buckets_ms"`
	MetricsAsyncReadLatencyBucketsMs string `default:"1, 4, 7, 10, 25, 40, 60, 80, 100, 150, 250, 500, 1000, 2500, 5000, 10000, 15000" split_words:"true" yaml:"metrics_async_read_latency_buckets_ms"`

	// Heartbeat bucket

	HeartbeatIntervalMs int `default:"30000" split_words:"true" yaml:"heartbeat_interval_ms"`

	HeartbeatRetryIntervalMinMs int     `default:"250" split_words:"true" yaml:"heartbeat_retry_interval_min_ms"`
	HeartbeatRetryIntervalMaxMs int     `default:"30000" split_words:"true" yaml:"heartbeat_retry_interval_max_ms"`
	HeartbeatRetryBackoffFactor float64 `default:"2" split_words:"true" yaml:"heartbeat_retry_backoff_factor"`
	HeartbeatFailureThreshold   int     `default:"1" split_words:"true" yaml:"heartbeat_failure_threshold"`

	//////////////////////////////////////////////////////////////////////
	/// THE SETTINGS BELOW AREN'T SUPPORTED AND MAY CHANGE AT ANY TIME ///
	//////////////////////////////////////////////////////////////////////

	SystemQueriesMode string `default:"ORIGIN" split_words:"true" yaml:"system_queries_mode"`

	ForwardClientCredentialsToOrigin bool `default:"false" split_words:"true" yaml:"forward_client_credentials_to_origin"` // only takes effect if both clusters have auth enabled

	OriginEnableHostAssignment bool `default:"true" split_words:"true" yaml:"origin_enable_host_assignment"`
	TargetEnableHostAssignment bool `default:"true" split_words:"true" yaml:"target_enable_host_assignment"`

	//////////////////////////////////////////////////////////////////////////////////////////////////////////
	/// THE SETTINGS BELOW ARE FOR PERFORMANCE TUNING; THEY AREN'T SUPPORTED AND MAY CHANGE AT ANY TIME //////
	//////////////////////////////////////////////////////////////////////////////////////////////////////////

	RequestWriteQueueSizeFrames int `default:"128" split_words:"true" yaml:"request_write_queue_size_frames"`
	RequestWriteBufferSizeBytes int `default:"4096" split_words:"true" yaml:"request_write_buffer_size_bytes"`
	RequestReadBufferSizeBytes  int `default:"32768" split_words:"true" yaml:"request_read_buffer_size_bytes"`

	ResponseWriteQueueSizeFrames int `default:"128" split_words:"true" yaml:"response_write_queue_size_frames"`
	ResponseWriteBufferSizeBytes int `default:"8192" split_words:"true" yaml:"response_write_buffer_size_bytes"`
	ResponseReadBufferSizeBytes  int `default:"32768" split_words:"true" yaml:"response_read_buffer_size_bytes"`

	RequestResponseMaxWorkers int `default:"-1" split_words:"true" yaml:"request_response_max_workers"`
	WriteMaxWorkers           int `default:"-1" split_words:"true" yaml:"write_max_workers"`
	ReadMaxWorkers            int `default:"-1" split_words:"true" yaml:"read_max_workers"`
	ListenerMaxWorkers        int `default:"-1" split_words:"true" yaml:"listener_max_workers"`

	EventQueueSizeFrames int `default:"12" split_words:"true" yaml:"event_queue_size_frames"`

	AsyncConnectorWriteQueueSizeFrames int `default:"2048" split_words:"true" yaml:"async_connector_write_queue_size_frames"`
	AsyncConnectorWriteBufferSizeBytes int `default:"4096" split_words:"true" yaml:"async_connector_write_buffer_size_bytes"`
}

func (c *Config) String() string {
	serializedConfig, _ := json.Marshal(c)
	return string(serializedConfig)
}

// New returns an empty Config struct
func New() *Config {
	return &Config{}
}

func (c *Config) loadFromFile(configFile string) error {
	file, err := os.Open(configFile)
	if err != nil {
		return fmt.Errorf("could not read configuration file %v: %w", configFile, err)
	}
	defer file.Close()

	def.SetDefaults(c) // apply default tag, it is not supported by YAML decoder
	dec := yaml.NewDecoder(file)
	if err = dec.Decode(c); err != nil {
		return fmt.Errorf("could not parse yaml file %v: %w", configFile, err)
	}
	return nil
}

// ParseEnvVars fills out the fields of the Config struct according to envconfig rules
// See: Usage @ https://github.com/kelseyhightower/envconfig
func (c *Config) parseEnvVars() error {
	err := envconfig.Process("ZDM", c)
	if err != nil {
		return fmt.Errorf("could not load environment variables: %w", err)
	}

	return nil
}

func (c *Config) LoadConfig(configFile string) (*Config, error) {
	var err error

	if configFile != "" {
		err = c.loadFromFile(configFile)
	} else {
		err = c.parseEnvVars()
	}
	if err != nil {
		return nil, err
	}

	err = c.Validate()
	if err != nil {
		return nil, err
	}

	log.Infof("Parsed configuration: %v", c)

	return c, nil
}

func lookupFirstIp4(host string) (net.IP, error) {
	ips, err := net.LookupIP(host)
	if err != nil {
		return nil, err
	}
	for _, ip := range ips {
		ip4 := ip.To4()
		if ip4 != nil {
			return ip4, nil
		}
	}
	return nil, fmt.Errorf("could not resolve %v to an ipv4 address", host)
}

func (c *Config) ParseTopologyConfig() (*common.TopologyConfig, error) {
	var proxyAddressesTyped []net.IP
	defaultLocalIp4Addr := net.IPv4(127, 0, 0, 1)
	if isNotDefined(c.ProxyTopologyAddresses) {
		log.Debugf("[TopologyConfig] Proxy Topology Addresses not defined, attempting to use proxy listen address for system.local: %v.", c.ProxyListenAddress)
		if isDefined(c.ProxyListenAddress) {
			parsedListenAddress, err := lookupFirstIp4(c.ProxyListenAddress)
			if err != nil {
				log.Debugf("[TopologyConfig] Could not resolve Proxy Listen Address to an IPv4 address: %v. Falling back to default: %v.", err, defaultLocalIp4Addr.String())
			} else {
				proxyAddressesTyped = []net.IP{parsedListenAddress}
			}
		} else {
			log.Debugf("[TopologyConfig] Proxy Listen Address not defined, falling back to default: %v.", defaultLocalIp4Addr.String())
		}
		if len(proxyAddressesTyped) == 0 {
			proxyAddressesTyped = []net.IP{defaultLocalIp4Addr}
		}
	} else {
		proxyAddresses := strings.Split(strings.ReplaceAll(c.ProxyTopologyAddresses, " ", ""), ",")
		if len(proxyAddresses) <= 0 {
			return nil, fmt.Errorf("invalid ZDM_PROXY_TOPOLOGY_ADDRESSES: %v", c.ProxyTopologyAddresses)
		}

		proxyAddressesTyped = make([]net.IP, 0, len(proxyAddresses))
		for i := 0; i < len(proxyAddresses); i++ {
			proxyAddr := proxyAddresses[i]
			parsedIp := net.ParseIP(proxyAddr)
			if parsedIp == nil {
				return nil, fmt.Errorf("invalid proxy address in ZDM_PROXY_TOPOLOGY_ADDRESSES env var: %v", proxyAddr)
			}
			proxyAddressesTyped = append(proxyAddressesTyped, parsedIp)
		}

	}

	proxyInstanceCount := len(proxyAddressesTyped)
	proxyIndex := c.ProxyTopologyIndex
	if proxyIndex < 0 || proxyIndex >= proxyInstanceCount {
		return nil, fmt.Errorf("invalid ZDM_PROXY_TOPOLOGY_INDEX and ZDM_PROXY_TOPOLOGY_ADDRESSES values; "+
			"proxy index (%d) must be less than length of addresses (%d) and non negative", proxyIndex, proxyInstanceCount)
	}

	if c.ProxyTopologyNumTokens <= 0 || c.ProxyTopologyNumTokens > 256 {
		return nil, fmt.Errorf("invalid ZDM_PROXY_TOPOLOGY_NUM_TOKENS (%v), it must be positive and equal or less than 256", c.ProxyTopologyNumTokens)
	}

	return &common.TopologyConfig{
		VirtualizationEnabled: true, // keep flag for now until we are absolutely certain we will never need it again
		Addresses:             proxyAddressesTyped,
		Index:                 proxyIndex,
		Count:                 proxyInstanceCount,
		NumTokens:             c.ProxyTopologyNumTokens,
	}, nil
}

func (c *Config) Validate() error {
	_, err := c.ParseLogLevel()
	if err != nil {
		return fmt.Errorf("invalid log level: %w", err)
	}

	_, err = c.ParseTargetContactPoints()
	if err != nil {
		return fmt.Errorf("invalid target configuration: %w", err)
	}

	_, err = c.ParseOriginContactPoints()
	if err != nil {
		return fmt.Errorf("invalid origin configuration: %w", err)
	}

	_, err = c.ParseOriginBuckets()
	if err != nil {
		return fmt.Errorf("could not parse origin buckets: %v", err)
	}

	_, err = c.ParseTargetBuckets()
	if err != nil {
		return fmt.Errorf("could not parse target buckets: %v", err)
	}

	_, err = c.ParseTopologyConfig()
	if err != nil {
		return err
	}

	_, err = c.ParseOriginTlsConfig(false)
	if err != nil {
		return err
	}

	_, err = c.ParseTargetTlsConfig(false)
	if err != nil {
		return err
	}

	_, err = c.ParseProxyTlsConfig(false)
	if err != nil {
		return err
	}

	_, err = c.ParsePrimaryCluster()
	if err != nil {
		return err
	}

	_, err = c.ParseSystemQueriesMode()
	if err != nil {
		return err
	}

	_, err = c.ParseReadMode()
	if err != nil {
		return err
	}

	_, err = c.ParseControlConnMaxProtocolVersion()
	if err != nil {
		return err
	}

	return nil
}

const (
	SystemQueriesModeOrigin = "ORIGIN"
	SystemQueriesModeTarget = "TARGET"
)

func (c *Config) ParseSystemQueriesMode() (common.SystemQueriesMode, error) {
	switch strings.ToUpper(c.SystemQueriesMode) {
	case SystemQueriesModeTarget:
		return common.SystemQueriesModeTarget, nil
	case SystemQueriesModeOrigin:
		return common.SystemQueriesModeOrigin, nil
	default:
		return common.SystemQueriesModeUndefined, fmt.Errorf("invalid value for ZDM_SYSTEM_QUERIES_MODE; possible values are: %v and %v",
			SystemQueriesModeTarget, SystemQueriesModeOrigin)
	}
}

const (
	PrimaryClusterOrigin = "ORIGIN"
	PrimaryClusterTarget = "TARGET"
)

func (c *Config) ParsePrimaryCluster() (common.ClusterType, error) {
	switch strings.ToUpper(c.PrimaryCluster) {
	case PrimaryClusterOrigin:
		return common.ClusterTypeOrigin, nil
	case PrimaryClusterTarget:
		return common.ClusterTypeTarget, nil
	default:
		return common.ClusterTypeNone, fmt.Errorf("invalid value for ZDM_PRIMARY_CLUSTER; possible values are: %v and %v",
			PrimaryClusterOrigin, PrimaryClusterTarget)
	}
}

const (
	ReadModePrimaryOnly          = "PRIMARY_ONLY"
	ReadModeDualAsyncOnSecondary = "DUAL_ASYNC_ON_SECONDARY"
)

func (c *Config) ParseReadMode() (common.ReadMode, error) {
	switch strings.ToUpper(c.ReadMode) {
	case ReadModePrimaryOnly:
		return common.ReadModePrimaryOnly, nil
	case ReadModeDualAsyncOnSecondary:
		return common.ReadModeDualAsyncOnSecondary, nil
	default:
		return common.ReadModeUndefined, fmt.Errorf("invalid value for ZDM_READ_MODE; possible values are: %v and %v",
			ReadModePrimaryOnly, ReadModeDualAsyncOnSecondary)
	}
}

func (c *Config) ParseControlConnMaxProtocolVersion() (primitive.ProtocolVersion, error) {
	if strings.EqualFold(c.ControlConnMaxProtocolVersion, "DseV2") {
		return primitive.ProtocolVersionDse2, nil
	}
	if strings.EqualFold(c.ControlConnMaxProtocolVersion, "DseV1") {
		return primitive.ProtocolVersionDse1, nil
	}
	ver, err := strconv.ParseUint(c.ControlConnMaxProtocolVersion, 10, 32)
	if err != nil {
		return 0, fmt.Errorf("could not parse control connection max protocol version, valid values are "+
			"2, 3, 4, DseV1, DseV2; original err: %w", err)
	}
	if ver < 2 || ver > 4 {
		return 0, fmt.Errorf("invalid control connection max protocol version, valid values are 2, 3, 4, DseV1, DseV2")
	}
	return primitive.ProtocolVersion(ver), nil
}

func (c *Config) ParseLogLevel() (log.Level, error) {
	level, err := log.ParseLevel(strings.TrimSpace(c.LogLevel))
	if err != nil {
		var lvl log.Level
		return lvl, fmt.Errorf("invalid log level, valid log levels are "+
			"PANIC, FATAL, ERROR, WARN or WARNING, INFO, DEBUG and TRACE; original err: %w", err)
	}

	return level, nil
}

func (c *Config) ParseOriginBuckets() ([]float64, error) {
	return c.parseBuckets(c.MetricsOriginLatencyBucketsMs)
}

func (c *Config) ParseTargetBuckets() ([]float64, error) {
	return c.parseBuckets(c.MetricsTargetLatencyBucketsMs)
}

func (c *Config) ParseAsyncBuckets() ([]float64, error) {
	return c.parseBuckets(c.MetricsAsyncReadLatencyBucketsMs)
}

func (c *Config) parseBuckets(bucketsConfigStr string) ([]float64, error) {
	var bucketsArr []float64
	bucketsStrArr := strings.Split(bucketsConfigStr, ",")
	if len(bucketsStrArr) == 0 {
		return nil, fmt.Errorf("unable to parse buckets from %v: at least one bucket is required", bucketsConfigStr)
	}

	for _, bucketStr := range bucketsStrArr {
		bucket, err := strconv.ParseFloat(strings.TrimSpace(bucketStr), 64)
		if err != nil {
			return nil, fmt.Errorf(
				"unable to parse buckets from %v: could not convert %v to float",
				bucketsConfigStr,
				bucketStr)
		}
		bucketsArr = append(bucketsArr, bucket/1000) // convert ms to seconds
	}

	return bucketsArr, nil
}

func (c *Config) ParseOriginContactPoints() ([]string, error) {
	if isDefined(c.OriginSecureConnectBundlePath) && isDefined(c.OriginContactPoints) {
		return nil, fmt.Errorf("OriginSecureConnectBundlePath and OriginContactPoints are mutually exclusive. Please specify only one of them.")
	}

	if isDefined(c.OriginSecureConnectBundlePath) && isDefined(c.OriginLocalDatacenter) {
		return nil, fmt.Errorf("OriginSecureConnectBundlePath and OriginLocalDatacenter are mutually exclusive. Please specify only one of them.")
	}

	if isNotDefined(c.OriginSecureConnectBundlePath) && isNotDefined(c.OriginContactPoints) {
		return nil, fmt.Errorf("Both OriginSecureConnectBundlePath and OriginContactPoints are empty. Please specify either one of them.")
	}

	if isDefined(c.OriginContactPoints) && (c.OriginPort == 0) {
		return nil, fmt.Errorf("OriginContactPoints was specified but the port is missing. Please provide OriginPort")
	}

	if (c.OriginEnableHostAssignment == false) && (isDefined(c.OriginLocalDatacenter)) {
		return nil, fmt.Errorf("OriginLocalDatacenter was specified but OriginEnableHostAssignment is false. Please enable host assignment or don't set the datacenter.")
	}

	if isNotDefined(c.OriginSecureConnectBundlePath) {
		contactPoints := parseContactPoints(c.OriginContactPoints)
		if len(contactPoints) <= 0 {
			return nil, fmt.Errorf("could not parse origin contact points: %v", c.OriginContactPoints)
		}

		return contactPoints, nil
	}

	return nil, nil
}

func (c *Config) ParseTargetContactPoints() ([]string, error) {
	if isDefined(c.TargetSecureConnectBundlePath) && isDefined(c.TargetContactPoints) {
		return nil, fmt.Errorf("TargetSecureConnectBundlePath and TargetContactPoints are mutually exclusive. Please specify only one of them.")
	}

	if isDefined(c.TargetSecureConnectBundlePath) && isDefined(c.TargetLocalDatacenter) {
		return nil, fmt.Errorf("TargetSecureConnectBundlePath and TargetLocalDatacenter are mutually exclusive. Please specify only one of them.")
	}

	if isNotDefined(c.TargetSecureConnectBundlePath) && isNotDefined(c.TargetContactPoints) {
		return nil, fmt.Errorf("Both TargetSecureConnectBundlePath and TargetContactPoints are empty. Please specify either one of them.")
	}

	if (isDefined(c.TargetContactPoints)) && (c.TargetPort == 0) {
		return nil, fmt.Errorf("TargetContactPoints was specified but the port is missing. Please provide TargetPort")
	}

	if (c.TargetEnableHostAssignment == false) && (isDefined(c.TargetLocalDatacenter)) {
		return nil, fmt.Errorf("TargetLocalDatacenter was specified but TargetEnableHostAssignment is false. Please enable host assignment or don't set the datacenter.")
	}

	if isNotDefined(c.TargetSecureConnectBundlePath) {
		contactPoints := parseContactPoints(c.TargetContactPoints)
		if len(contactPoints) <= 0 {
			return nil, fmt.Errorf("could not parse target contact points: %v", c.TargetContactPoints)
		}

		return contactPoints, nil
	}

	return nil, nil
}

func parseContactPoints(setting string) []string {
	return strings.Split(strings.ReplaceAll(setting, " ", ""), ",")
}

func (c *Config) ParseOriginTlsConfig(displayLogMessages bool) (*common.ClusterTlsConfig, error) {

	// No TLS defined

	if isNotDefined(c.OriginSecureConnectBundlePath) &&
		isNotDefined(c.OriginTlsServerCaPath) &&
		isNotDefined(c.OriginTlsClientCertPath) &&
		isNotDefined(c.OriginTlsClientKeyPath) {
		if displayLogMessages {
			log.Infof("TLS was not configured for Origin")
		}
		return &common.ClusterTlsConfig{
			TlsEnabled: false,
		}, nil
	}

	//SCB specified

	if isDefined(c.OriginSecureConnectBundlePath) {
		if isDefined(c.OriginTlsServerCaPath) || isDefined(c.OriginTlsClientCertPath) || isDefined(c.OriginTlsClientKeyPath) {
			return &common.ClusterTlsConfig{}, fmt.Errorf("Incorrect TLS configuration for Origin: Secure Connect Bundle and custom TLS parameters cannot be specified at the same time.")
		}

		if displayLogMessages {
			log.Infof("Mutual TLS configured for Origin using an Astra secure connect bundle")
		}
		return &common.ClusterTlsConfig{
			TlsEnabled:              true,
			SecureConnectBundlePath: c.OriginSecureConnectBundlePath,
		}, nil
	}

	// Custom TLS params specified

	if isDefined(c.OriginTlsServerCaPath) && (isNotDefined(c.OriginTlsClientCertPath) && isNotDefined(c.OriginTlsClientKeyPath)) {
		if displayLogMessages {
			log.Infof("One-way TLS configured for Origin. Please note that hostname verification is not currently supported.")
		}
		return &common.ClusterTlsConfig{
			TlsEnabled:   true,
			ServerCaPath: c.OriginTlsServerCaPath,
		}, nil
	}

	if isDefined(c.OriginTlsServerCaPath) && isDefined(c.OriginTlsClientCertPath) && isDefined(c.OriginTlsClientKeyPath) {
		if displayLogMessages {
			log.Infof("Mutual TLS configured for Origin. Please note that hostname verification is not currently supported.")
		}
		return &common.ClusterTlsConfig{
			TlsEnabled:     true,
			ServerCaPath:   c.OriginTlsServerCaPath,
			ClientCertPath: c.OriginTlsClientCertPath,
			ClientKeyPath:  c.OriginTlsClientKeyPath,
		}, nil
	}

	return &common.ClusterTlsConfig{}, fmt.Errorf("incomplete TLS configuration for Origin: when using mutual TLS, " +
		"please specify Server CA path, Client Cert path and Client Key path")

}

func (c *Config) ParseTargetTlsConfig(displayLogMessages bool) (*common.ClusterTlsConfig, error) {

	// No TLS defined

	if isNotDefined(c.TargetSecureConnectBundlePath) &&
		isNotDefined(c.TargetTlsServerCaPath) &&
		isNotDefined(c.TargetTlsClientCertPath) &&
		isNotDefined(c.TargetTlsClientKeyPath) {
		if displayLogMessages {
			log.Infof("TLS was not configured for Target")
		}
		return &common.ClusterTlsConfig{
			TlsEnabled: false,
		}, nil
	}

	//SCB specified

	if isDefined(c.TargetSecureConnectBundlePath) {
		if isDefined(c.TargetTlsServerCaPath) || isDefined(c.TargetTlsClientCertPath) || isDefined(c.TargetTlsClientKeyPath) {
			return &common.ClusterTlsConfig{}, fmt.Errorf("Incorrect TLS configuration for Target: Secure Connect Bundle and custom TLS parameters cannot be specified at the same time.")
		}

		return &common.ClusterTlsConfig{
			TlsEnabled:              true,
			SecureConnectBundlePath: c.TargetSecureConnectBundlePath,
		}, nil
	}

	// Custom TLS params specified

	if isDefined(c.TargetTlsServerCaPath) && (isNotDefined(c.TargetTlsClientCertPath) && isNotDefined(c.TargetTlsClientKeyPath)) {
		if displayLogMessages {
			log.Infof("One-way TLS configured for Target. Please note that hostname verification is not currently supported.")
		}
		return &common.ClusterTlsConfig{
			TlsEnabled:   true,
			ServerCaPath: c.TargetTlsServerCaPath,
		}, nil
	}

	if isDefined(c.TargetTlsServerCaPath) && isDefined(c.TargetTlsClientCertPath) && isDefined(c.TargetTlsClientKeyPath) {
		if displayLogMessages {
			log.Infof("Mutual TLS configured for Target. Please note that hostname verification is not currently supported.")
		}
		return &common.ClusterTlsConfig{
			TlsEnabled:     true,
			ServerCaPath:   c.TargetTlsServerCaPath,
			ClientCertPath: c.TargetTlsClientCertPath,
			ClientKeyPath:  c.TargetTlsClientKeyPath,
		}, nil
	}

	return &common.ClusterTlsConfig{}, fmt.Errorf("incomplete TLS configuration for Target: when using mutual TLS, please specify Server CA path, Client Cert path and Client Key path")
}

func (c *Config) ParseProxyTlsConfig(displayLogMessages bool) (*common.ProxyTlsConfig, error) {

	if isNotDefined(c.ProxyTlsCaPath) &&
		isNotDefined(c.ProxyTlsCertPath) &&
		isNotDefined(c.ProxyTlsKeyPath) {
		if displayLogMessages {
			log.Info("Proxy TLS was not configured.")
		}
		return &common.ProxyTlsConfig{
			TlsEnabled: false,
		}, nil
	}

	if isDefined(c.ProxyTlsCaPath) && isDefined(c.ProxyTlsCertPath) && isDefined(c.ProxyTlsKeyPath) {
		if displayLogMessages {
			log.Info("Proxy TLS configured. Please note that hostname verification is not currently supported.")
		}
		return &common.ProxyTlsConfig{
			TlsEnabled:    true,
			ProxyCaPath:   c.ProxyTlsCaPath,
			ProxyCertPath: c.ProxyTlsCertPath,
			ProxyKeyPath:  c.ProxyTlsKeyPath,
			ClientAuth:    c.ProxyTlsRequireClientAuth,
		}, nil
	}

	return &common.ProxyTlsConfig{}, fmt.Errorf("incomplete Proxy TLS configuration: when enabling proxy TLS, please specify CA path, Cert path and Key path")
}

func isDefined(propertyValue string) bool {
	return propertyValue != ""
}

func isNotDefined(propertyValue string) bool {
	return !isDefined(propertyValue)
}<|MERGE_RESOLUTION|>--- conflicted
+++ resolved
@@ -8,7 +8,6 @@
 	"github.com/kelseyhightower/envconfig"
 	def "github.com/mcuadros/go-defaults"
 	log "github.com/sirupsen/logrus"
-	"gopkg.in/yaml.v3"
 	"net"
 	"os"
 	"strconv"
@@ -20,20 +19,12 @@
 
 	// Global bucket
 
-<<<<<<< HEAD
-	PrimaryCluster                string `default:"ORIGIN" split_words:"true"`
-	ReadMode                      string `default:"PRIMARY_ONLY" split_words:"true"`
-	ReplaceCqlFunctions           bool   `default:"false" split_words:"true"`
-	AsyncHandshakeTimeoutMs       int    `default:"4000" split_words:"true"`
-	LogLevel                      string `default:"DEBUG" split_words:"true"`
-	ControlConnMaxProtocolVersion string `default:"3" split_words:"true"` // Numeric Cassandra OSS protocol version or DseV1 / DseV2
-=======
-	PrimaryCluster          string `default:"ORIGIN" split_words:"true" yaml:"primary_cluster"`
-	ReadMode                string `default:"PRIMARY_ONLY" split_words:"true" yaml:"read_mode"`
-	ReplaceCqlFunctions     bool   `default:"false" split_words:"true" yaml:"replace_cql_functions"`
-	AsyncHandshakeTimeoutMs int    `default:"4000" split_words:"true" yaml:"async_handshake_timeout_ms"`
-	LogLevel                string `default:"INFO" split_words:"true" yaml:"log_level"`
->>>>>>> 6e2fcb21
+	PrimaryCluster                string `default:"ORIGIN" split_words:"true" yaml:"primary_cluster"`
+	ReadMode                      string `default:"PRIMARY_ONLY" split_words:"true" yaml:"read_mode"`
+	ReplaceCqlFunctions           bool   `default:"false" split_words:"true" yaml:"replace_cql_functions"`
+	AsyncHandshakeTimeoutMs       int    `default:"4000" split_words:"true" yaml:"async_handshake_timeout_ms"`
+	LogLevel                      string `default:"INFO" split_words:"true" yaml:"log_level"`
+	ControlConnMaxProtocolVersion string `default:"3" split_words:"true" yaml:"control_conn_max_protocol_version"` // Numeric Cassandra OSS protocol version or DseV1 / DseV2
 
 	// Proxy Topology (also known as system.peers "virtualization") bucket
 
