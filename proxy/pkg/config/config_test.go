--- conflicted
+++ resolved
@@ -95,7 +95,6 @@
 	require.Equal(t, 9042, c.TargetPort)
 }
 
-<<<<<<< HEAD
 func TestTargetConfig_ParsingControlConnMaxProtocolVersion(t *testing.T) {
 	defer clearAllEnvVars()
 
@@ -184,7 +183,8 @@
 			}
 		})
 	}
-=======
+}
+
 func TestConfig_LoadNotExistingFile(t *testing.T) {
 	defer clearAllEnvVars()
 	clearAllEnvVars()
@@ -228,5 +228,4 @@
 	require.Equal(t, 29042, c.TargetPort)
 	require.Equal(t, 39042, c.ProxyListenPort)
 	require.Equal(t, 4000, c.AsyncHandshakeTimeoutMs) // verify that defaults were applied
->>>>>>> 6e2fcb21
 }