package integration_tests

import (
	"bytes"
	"context"
	"fmt"
	client2 "github.com/datastax/go-cassandra-native-protocol/client"
	"github.com/datastax/go-cassandra-native-protocol/datatype"
	"github.com/datastax/go-cassandra-native-protocol/frame"
	"github.com/datastax/go-cassandra-native-protocol/message"
	"github.com/datastax/go-cassandra-native-protocol/primitive"
	"github.com/datastax/zdm-proxy/integration-tests/client"
	"github.com/datastax/zdm-proxy/integration-tests/setup"
	"github.com/datastax/zdm-proxy/integration-tests/simulacron"
<<<<<<< HEAD
	"github.com/datastax/zdm-proxy/integration-tests/utils"
	"github.com/rs/zerolog"
=======
	"github.com/datastax/zdm-proxy/proxy/pkg/config"
>>>>>>> f59efafa
	log "github.com/sirupsen/logrus"
	"github.com/stretchr/testify/require"
	"sync"
	"testing"
	"time"
)

func TestPreparedIdProxyCacheMiss(t *testing.T) {

	simulacronSetup, err := setup.NewSimulacronTestSetup(t)
	require.Nil(t, err)
	defer simulacronSetup.Cleanup()

	testClient, err := client.NewTestClient(context.Background(), "127.0.0.1:14002")
	require.True(t, err == nil, "testClient setup failed: %s", err)

	defer testClient.Shutdown()

	err = testClient.PerformDefaultHandshake(context.Background(), primitive.ProtocolVersion4, false)
	require.True(t, err == nil, "No-auth handshake failed: %s", err)

	preparedId := []byte{143, 7, 36, 50, 225, 104, 157, 89, 199, 177, 239, 231, 82, 201, 142, 253}

	executeMsg := &message.Execute{
		QueryId:          preparedId,
		ResultMetadataId: nil,
	}
	response, requestStreamId, err := testClient.SendMessage(context.Background(), primitive.ProtocolVersion4, executeMsg)
	require.True(t, err == nil, "execute request send failed: %s", err)
	require.True(t, response != nil, "response received was null")

	errorResponse, ok := response.Body.Message.(message.Error)
	require.True(t, ok, fmt.Sprintf("expected error result but got %02x", response.Body.Message.GetOpCode()))
	require.Equal(t, requestStreamId, response.Header.StreamId, "streamId does not match expected value.")
	require.True(t, err == nil, "Error response could not be parsed: %s", err)
	require.Equal(t, primitive.ErrorCodeUnprepared, errorResponse.GetErrorCode(), "Error code received was not Unprepared.")
	require.Equal(t, "Prepared query with ID 8f072432e1689d59c7b1efe752c98efd not found "+
		"(either the query was not prepared on this host (maybe the host has been restarted?) "+
		"or you have prepared too many queries and it has been evicted from the internal cache)",
		errorResponse.GetErrorMessage(),
		"Unexpected error message.")

	unprepared, ok := errorResponse.(*message.Unprepared)
	require.True(t, ok, fmt.Sprintf("expected unprepared but got %T", errorResponse))
	require.Equal(t, preparedId, unprepared.Id, "Error body did not contain the expected preparedId.")

}

func TestPreparedIdPreparationMismatch(t *testing.T) {

	simulacronSetup, err := setup.NewSimulacronTestSetup(t)
	require.Nil(t, err)
	defer simulacronSetup.Cleanup()

	testClient, err := client.NewTestClient(context.Background(), "127.0.0.1:14002")
	require.True(t, err == nil, "testClient setup failed: %s", err)

	defer testClient.Shutdown()

	err = testClient.PerformDefaultHandshake(context.Background(), primitive.ProtocolVersion4, false)
	require.True(t, err == nil, "No-auth handshake failed: %s", err)

	tests := map[string]struct {
		cluster               *simulacron.Cluster
		dualReadsEnabled      bool
		asyncReadsOnSecondary bool
		query                 string
		read                  bool
		expectedUnprepared    bool
		queryId               string
	}{
		"write_unprepared_origin": {
			cluster:               simulacronSetup.Origin,
			dualReadsEnabled:      false,
			asyncReadsOnSecondary: false,
			query:                 "INSERT INTO ks1.table1 (c1, c2) VALUES (1, 2)",
			read:                  false,
			expectedUnprepared:    true,
			queryId:               "05440fe1",
		},
		"read_unprepared_origin": {
			cluster:               simulacronSetup.Origin,
			dualReadsEnabled:      false,
			asyncReadsOnSecondary: false,
			query:                 "SELECT * FROM ks1.table1",
			read:                  true,
			expectedUnprepared:    true,
			queryId:               "7b442804",
		},
		"write_unprepared_target": {
			cluster:               simulacronSetup.Target,
			dualReadsEnabled:      false,
			asyncReadsOnSecondary: false,
			query:                 "INSERT INTO ks1.table1 (c1, c2) VALUES (1, 2)",
			read:                  false,
			expectedUnprepared:    true,
			queryId:               "05440fe1",
		},
		"read_unprepared_target": {
			cluster:               simulacronSetup.Target,
			dualReadsEnabled:      false,
			asyncReadsOnSecondary: false,
			query:                 "SELECT * FROM ks1.table1",
			read:                  true,
			expectedUnprepared:    false,
			queryId:               "7b442804",
		},
	}

	for name, test := range tests {
		t.Run(name, func(t *testing.T) {

			err := simulacronSetup.Origin.ClearPrimes()
			require.True(t, err == nil, "clear primes failed on origin: %s", err)

			err = simulacronSetup.Target.ClearPrimes()
			require.True(t, err == nil, "clear primes failed on target: %s", err)

			prepareMsg := &message.Prepare{
				Query:    test.query,
				Keyspace: "",
			}

			response, requestStreamId, err := testClient.SendMessage(context.Background(), primitive.ProtocolVersion4, prepareMsg)
			require.True(t, err == nil, "prepare request send failed: %s", err)

			preparedResponse, ok := response.Body.Message.(*message.PreparedResult)
			require.True(t, ok, "did not receive prepared result, got instead: %v", response.Body.Message)

			// clear primes only on selected cluster
			err = test.cluster.ClearPrimes()
			require.True(t, err == nil, "clear primes failed: %s", err)

			executeMsg := &message.Execute{
				QueryId:          preparedResponse.PreparedQueryId,
				ResultMetadataId: preparedResponse.ResultMetadataId,
			}

			response, requestStreamId, err = testClient.SendMessage(context.Background(), primitive.ProtocolVersion4, executeMsg)
			require.True(t, err == nil, "execute request send failed: %s", err)

			if test.expectedUnprepared {
				errorResponse, ok := response.Body.Message.(message.Error)
				require.True(t, ok, fmt.Sprintf("expected error result but got %02x", response.Body.Message.GetOpCode()))
				require.Equal(t, requestStreamId, response.Header.StreamId, "streamId does not match expected value.")
				require.True(t, err == nil, "Error response could not be parsed: %s", err)
				require.Equal(t, primitive.ErrorCodeUnprepared, errorResponse.GetErrorCode(), "Error code received was not Unprepared.")
				require.Equal(t, fmt.Sprintf("Prepared query with ID %v not found (either the query was not prepared on "+
					"this host (maybe the host has been restarted?) or you have prepared too many queries and it has been "+
					"evicted from the internal cache)", test.queryId),
					errorResponse.GetErrorMessage(),
					"Unexpected error message.")

				unprepared, ok := errorResponse.(*message.Unprepared)
				require.True(t, ok, fmt.Sprintf("expected unprepared but got %T", errorResponse))
				require.Equal(t, preparedResponse.PreparedQueryId, unprepared.Id, "Error body did not contain the expected preparedId.")
			} else {
				switch response.Body.Message.(type) {
				case *message.RowsResult, *message.VoidResult:
				default:
					require.Fail(t, "expected success response but got %v", response.Body.Message.GetOpCode().String())
				}
			}
		})
	}
}

func TestPreparedIdReplacement(t *testing.T) {
	type test struct {
		name                               string
		query                              string
		expectedQuery                      string
		expectedVariables                  *message.VariablesMetadata
		batchQuery                         string
		expectedBatchQuery                 string
		expectedBatchPreparedStmtVariables *message.VariablesMetadata
		read                               bool
		readMode                           string
		replaceServerSideFunctions         bool
	}
	tests := []test{
		{
			"reads",
			"SELECT * FROM ks1.tb1",
			"SELECT * FROM ks1.tb1",
			nil,
			"",
			"",
			nil,
			true,
			config.ReadModePrimaryOnly,
			false,
		},
		{
			"reads_async",
			"SELECT * FROM ks1.tb1",
			"SELECT * FROM ks1.tb1",
			nil,
			"",
			"",
			nil,
			true,
			config.ReadModeDualAsyncOnSecondary,
			false,
		},
		{
			"writes",
			"INSERT INTO ks1.tb1 (key, value) VALUES ('key', 'value')",
			"INSERT INTO ks1.tb1 (key, value) VALUES ('key', 'value')",
			nil,
			"INSERT INTO ks1.tb1 (key, value) VALUES ('key', 'value2')",
			"INSERT INTO ks1.tb1 (key, value) VALUES ('key', 'value2')",
			nil,
			false,
			config.ReadModePrimaryOnly,
			false,
		},
		{
			"writes_function_call_now_replacement_enabled",
			"INSERT INTO ks1.tb1 (key, value) VALUES ('key', now())",
			"INSERT INTO ks1.tb1 (key, value) VALUES ('key', ?)",
			&message.VariablesMetadata{
				PkIndices: nil,
				Columns: []*message.ColumnMetadata{
					{
						Keyspace: "",
						Table:    "",
						Name:     "value",
						Index:    0,
						Type:     datatype.Timeuuid,
					},
				},
			},
			"INSERT INTO ks1.tb1 (key, value) VALUES ('key2', now())",
			"INSERT INTO ks1.tb1 (key, value) VALUES ('key2', ?)",
			&message.VariablesMetadata{
				PkIndices: nil,
				Columns: []*message.ColumnMetadata{
					{
						Keyspace: "",
						Table:    "",
						Name:     "value",
						Index:    0,
						Type:     datatype.Timeuuid,
					},
				},
			},
			false,
			config.ReadModePrimaryOnly,
			true,
		},
		{
			"writes_function_call_now_replacement_disabled",
			"INSERT INTO ks1.tb1 (key, value) VALUES ('key', now())",
			"INSERT INTO ks1.tb1 (key, value) VALUES ('key', now())",
			nil,
			"INSERT INTO ks1.tb1 (key, value) VALUES ('key2', now())",
			"INSERT INTO ks1.tb1 (key, value) VALUES ('key2', now())",
			nil,
			false,
			config.ReadModePrimaryOnly,
			false,
		},
	}

	for _, test := range tests {
		t.Run(test.name, func(t *testing.T) {
			oldLevel := log.GetLevel()
			oldZeroLogLevel := zerolog.GlobalLevel()
			log.SetLevel(log.TraceLevel)
			defer log.SetLevel(oldLevel)
			zerolog.SetGlobalLevel(zerolog.TraceLevel)
			defer zerolog.SetGlobalLevel(oldZeroLogLevel)

			conf := setup.NewTestConfig("127.0.1.1", "127.0.1.2")
<<<<<<< HEAD
			conf.DualReadsEnabled = test.dualReadsEnabled
			conf.AsyncReadsOnSecondary = test.asyncReadsOnSecondary
			conf.ReplaceServerSideFunctions = test.replaceServerSideFunctions
			testSetup, err := setup.NewCqlServerTestSetup(t, conf, false, false, false)
=======
			conf.ReadMode = test.readMode
			dualReadsEnabled := test.readMode == config.ReadModeDualAsyncOnSecondary
			conf.ReplaceCqlFunctions = test.replaceServerSideFunctions
			testSetup, err := setup.NewCqlServerTestSetup(conf, false, false, false)
>>>>>>> f59efafa
			require.Nil(t, err)
			defer testSetup.Cleanup()

			originPreparedId := []byte{143, 7, 36, 50, 225, 104, 157, 89, 199, 177, 239, 231, 82, 201, 142, 253}
			targetPreparedId := []byte{142, 8, 36, 51, 225, 104, 157, 89, 199, 177, 239, 231, 82, 201, 142, 253}
			originBatchPreparedId := []byte{141, 7, 36, 50, 225, 104, 157, 89, 199, 177, 239, 231, 82, 201, 142, 253}
			targetBatchPreparedId := []byte{140, 8, 36, 51, 225, 104, 157, 89, 199, 177, 239, 231, 82, 201, 142, 253}
			require.NotEqual(t, originPreparedId, targetPreparedId)
			require.NotEqual(t, originBatchPreparedId, targetBatchPreparedId)

			originLock := &sync.Mutex{}
			originBatchMessages := make([]*message.Batch, 0)
			originExecuteMessages := make([]*message.Execute, 0)
			originPrepareMessages := make([]*message.Prepare, 0)
			originKey := message.Column{0, 1}
			originValue := message.Column{24, 51, 2}

			targetLock := &sync.Mutex{}
			targetBatchMessages := make([]*message.Batch, 0)
			targetExecuteMessages := make([]*message.Execute, 0)
			targetPrepareMessages := make([]*message.Prepare, 0)
			targetKey := message.Column{2, 3, 4}
			targetValue := message.Column{6, 121, 23}

			testSetup.Origin.CqlServer.RequestHandlers = []client2.RequestHandler{
				client2.NewDriverConnectionInitializationHandler("origin", "dc1", func(_ string) {}),
				NewPreparedTestHandler(originLock, &originPrepareMessages, &originExecuteMessages, &originBatchMessages,
					test.expectedBatchQuery, originPreparedId, originBatchPreparedId, originKey, originValue, map[string]interface{}{}, false,
					test.expectedVariables, test.expectedBatchPreparedStmtVariables, false)}
			testSetup.Target.CqlServer.RequestHandlers = []client2.RequestHandler{
				client2.NewDriverConnectionInitializationHandler("target", "dc1", func(_ string) {}),
				NewPreparedTestHandler(targetLock, &targetPrepareMessages, &targetExecuteMessages, &targetBatchMessages,
					test.expectedBatchQuery, targetPreparedId, targetBatchPreparedId, targetKey, targetValue, map[string]interface{}{}, false,
					test.expectedVariables, test.expectedBatchPreparedStmtVariables, test.readMode == config.ReadModeDualAsyncOnSecondary && test.read)}

			err = testSetup.Start(conf, true, primitive.ProtocolVersion4)
			require.Nil(t, err)

			prepareMsg := &message.Prepare{
				Query:    test.query,
				Keyspace: "",
			}
			expectedPrepareMsg := &message.Prepare{
				Query:    test.expectedQuery,
				Keyspace: "",
			}

			prepareResp, err := testSetup.Client.CqlConnection.SendAndReceive(
				frame.NewFrame(primitive.ProtocolVersion4, 10, prepareMsg))
			require.Nil(t, err)

			preparedResult, ok := prepareResp.Body.Message.(*message.PreparedResult)
			require.True(t, ok, "prepared result was type %T", preparedResult)

			require.Equal(t, originPreparedId, preparedResult.PreparedQueryId)

			var batchPrepareMsg *message.Prepare
			var expectedBatchPrepareMsg *message.Prepare
			if test.batchQuery != "" {
				batchPrepareMsg = prepareMsg.Clone().(*message.Prepare)
				batchPrepareMsg.Query = test.batchQuery
				expectedBatchPrepareMsg = batchPrepareMsg.Clone().(*message.Prepare)
				expectedBatchPrepareMsg.Query = test.expectedBatchQuery
				prepareResp, err = testSetup.Client.CqlConnection.SendAndReceive(
					frame.NewFrame(primitive.ProtocolVersion4, 10, batchPrepareMsg))
				require.Nil(t, err)

				preparedResult, ok = prepareResp.Body.Message.(*message.PreparedResult)
				require.True(t, ok, "prepared result was type %T", preparedResult)

				require.Equal(t, originBatchPreparedId, preparedResult.PreparedQueryId)
			}

			executeMsg := &message.Execute{
				QueryId:          originPreparedId,
				ResultMetadataId: nil,
				Options:          &message.QueryOptions{},
			}

			executeResp, err := testSetup.Client.CqlConnection.SendAndReceive(
				frame.NewFrame(primitive.ProtocolVersion4, 20, executeMsg))
			require.Nil(t, err)

			rowsResult, ok := executeResp.Body.Message.(*message.RowsResult)
			require.True(t, ok, "rows result was type %T", rowsResult)

			require.Equal(t, 1, len(rowsResult.Data))
			require.Equal(t, 2, len(rowsResult.Data[0]))
			require.Equal(t, message.Row{originKey, originValue}, rowsResult.Data[0])
			require.NotEqual(t, message.Row{targetKey, targetValue}, rowsResult.Data[0])

			var batchMsg *message.Batch
			if test.batchQuery != "" {
				batchMsg = &message.Batch{
					Type:              primitive.BatchTypeLogged,
					Children:          []*message.BatchChild{
						{
							QueryOrId: test.query,

							// the decoder uses empty slices instead of nil so this has to be initialized this way
							// so that the equality assertions work later in this test
							Values:    make([]*primitive.Value, 0),
						},
						{
							QueryOrId: originBatchPreparedId,
							Values:    make([]*primitive.Value, 0),
						},
					},
					Consistency:       primitive.ConsistencyLevelLocalQuorum,
					SerialConsistency: nil,
					DefaultTimestamp:  nil,
					Keyspace:          "",
					NowInSeconds:      nil,
				}

				batchResp, err := testSetup.Client.CqlConnection.SendAndReceive(
					frame.NewFrame(primitive.ProtocolVersion4, 30, batchMsg))
				require.Nil(t, err)

				batchResult, ok := batchResp.Body.Message.(*message.VoidResult)
				require.True(t, ok, "batch result was type %T", batchResult)
			}

			expectedTargetPrepares := 1
			expectedTargetExecutes := 0
			expectedTargetBatches := 0
<<<<<<< HEAD
			expectedOriginPrepares := 1
			expectedOriginExecutes := 1
			expectedOriginBatches := 0
			if !test.read || test.dualReadsEnabled {
=======
			if !test.read || dualReadsEnabled {
>>>>>>> f59efafa
				expectedTargetExecutes += 1
			}
			if dualReadsEnabled {
				expectedTargetPrepares += 1
			}
			if test.batchQuery != "" {
				expectedTargetBatches += 1
				expectedTargetPrepares += 1
				expectedOriginBatches += 1
				expectedOriginPrepares += 1
			}

			utils.RequireWithRetries(t, func() (err error, fatal bool) {
				targetLock.Lock()
				defer targetLock.Unlock()
				if expectedTargetPrepares != len(targetPrepareMessages) {
					return fmt.Errorf("expectedTargetPrepares %v != %v", expectedTargetPrepares, len(targetPrepareMessages)), false
				}
				if expectedTargetExecutes != len(targetExecuteMessages) {
					return fmt.Errorf("expectedTargetExecutes %v != %v", expectedTargetExecutes, len(targetExecuteMessages)), false
				}
				if expectedTargetBatches != len(targetBatchMessages) {
					return fmt.Errorf("expectedTargetBatches %v != %v", expectedTargetBatches, len(targetBatchMessages)), false
				}
				return nil, false
			}, 10, 200 * time.Millisecond)

			utils.RequireWithRetries(t, func() (err error, fatal bool) {
				originLock.Lock()
				defer originLock.Unlock()
				if expectedOriginPrepares != len(originPrepareMessages) {
					return fmt.Errorf("expectedOriginPrepares %v != %v", expectedOriginPrepares, len(originPrepareMessages)), false
				}
				if expectedOriginExecutes != len(originExecuteMessages) {
					return fmt.Errorf("expectedOriginExecutes %v != %v", expectedOriginExecutes, len(originExecuteMessages)), false
				}
				if expectedOriginBatches != len(originBatchMessages) {
					return fmt.Errorf("expectedOriginBatches %v != %v", expectedOriginBatches, len(originBatchMessages)), false
				}
				return nil, false
			}, 10, 200 * time.Millisecond)

			originLock.Lock()
			defer originLock.Unlock()
			targetLock.Lock()
			defer targetLock.Unlock()

			require.Equal(t, originPreparedId, originExecuteMessages[0].QueryId)
			if expectedOriginBatches > 0 {
				require.Equal(t, 2, len(originBatchMessages[0].Children))
				require.Equal(t, originBatchPreparedId, originBatchMessages[0].Children[1].QueryOrId)
			}

			for _, targetExecute := range targetExecuteMessages {
				require.Equal(t, targetPreparedId, targetExecute.QueryId)
				require.NotEqual(t, executeMsg, targetExecute)
			}
			if expectedTargetBatches > 0 {
				require.Equal(t, 2, len(targetBatchMessages[0].Children))
				require.Equal(t, targetBatchPreparedId, targetBatchMessages[0].Children[1].QueryOrId)
				require.NotEqual(t, batchMsg, targetBatchMessages[0])
			}

			require.Equal(t, expectedPrepareMsg, targetPrepareMessages[0])
			if dualReadsEnabled {
				require.Equal(t, expectedPrepareMsg, targetPrepareMessages[1])
			}
			require.Equal(t, expectedPrepareMsg, originPrepareMessages[0])
			if test.expectedVariables != nil {
				require.Equal(t, executeMsg.QueryId, originExecuteMessages[0].QueryId)
				require.Equal(t, executeMsg.ResultMetadataId, originExecuteMessages[0].ResultMetadataId)
				require.NotEqual(t, executeMsg.Options, originExecuteMessages[0].Options)
				require.Equal(t, len(test.expectedVariables.Columns), len(originExecuteMessages[0].Options.PositionalValues))
				require.NotEqual(t, len(executeMsg.Options.PositionalValues), len(originExecuteMessages[0].Options.PositionalValues))

				// check if only the positional values are different, we test the parameter replacement in depth on other tests
				modifiedOriginExecuteMsg := originExecuteMessages[0].Clone()
				modifiedOriginExecuteMsg.(*message.Execute).Options.PositionalValues = executeMsg.Options.PositionalValues
				require.Equal(t, executeMsg, modifiedOriginExecuteMsg)
				require.Equal(t, originExecuteMessages[0].Options, targetExecuteMessages[0].Options)
			} else {
				require.Equal(t, executeMsg, originExecuteMessages[0])
			}
			if test.batchQuery != "" {
				if dualReadsEnabled {
					require.Equal(t, expectedBatchPrepareMsg, targetPrepareMessages[2])
				} else {
					require.Equal(t, expectedBatchPrepareMsg, targetPrepareMessages[1])
				}
				require.Equal(t, expectedBatchPrepareMsg, originPrepareMessages[1])

				if test.expectedBatchPreparedStmtVariables != nil {
					require.NotEqual(t, batchMsg.Children[0].QueryOrId, originBatchMessages[0].Children[0].QueryOrId)
					require.NotEqual(t, batchMsg.Children[0].QueryOrId, targetBatchMessages[0].Children[0].QueryOrId)
					require.Equal(t, originBatchMessages[0].Children[0].QueryOrId, targetBatchMessages[0].Children[0].QueryOrId)
					require.Equal(t, 0, len(targetBatchMessages[0].Children[0].Values))
					require.Equal(t, 0, len(originBatchMessages[0].Children[0].Values))
					require.Equal(t, 0, len(batchMsg.Children[0].Values))

					require.Equal(t, batchMsg.Children[1].QueryOrId, originBatchMessages[0].Children[1].QueryOrId)
					require.NotEqual(t, batchMsg.Children[1].QueryOrId, targetBatchMessages[0].Children[1].QueryOrId)
					require.NotEqual(t, originBatchMessages[0].Children[1].QueryOrId, targetBatchMessages[0].Children[1].QueryOrId)
					require.Equal(t, targetBatchPreparedId, targetBatchMessages[0].Children[1].QueryOrId)
					require.Equal(t, originBatchPreparedId, originBatchMessages[0].Children[1].QueryOrId)
					require.Equal(t, originBatchPreparedId, batchMsg.Children[1].QueryOrId)
					require.Equal(t, len(test.expectedBatchPreparedStmtVariables.Columns), len(targetBatchMessages[0].Children[1].Values))
					require.Equal(t, len(test.expectedBatchPreparedStmtVariables.Columns), len(originBatchMessages[0].Children[1].Values))
					require.Equal(t, 0, len(batchMsg.Children[1].Values))
					require.NotEqual(t, batchMsg.Children[1].Values, originBatchMessages[0].Children[1].Values)
					require.NotEqual(t, batchMsg.Children[1].Values, targetBatchMessages[0].Children[1].Values)
					require.Equal(t, originBatchMessages[0].Children[1].Values, targetBatchMessages[0].Children[1].Values)
				} else {
					require.Equal(t, batchMsg, originBatchMessages[0])
					require.NotEqual(t, batchMsg, targetBatchMessages[0])
					clonedBatchMsg := targetBatchMessages[0].Clone().(*message.Batch)
					clonedBatchMsg.Children[1].QueryOrId = originBatchPreparedId
					require.Equal(t, batchMsg, clonedBatchMsg)
				}
			}
		})
	}
}

func TestUnpreparedIdReplacement(t *testing.T) {
	type test struct {
		name             string
		query            string
		batchQuery       string
		read             bool
		originUnprepared bool
		targetUnprepared bool
		readMode         string
	}
	tests := []test{
		{
			"reads_origin_unprepared",
			"SELECT * FROM ks1.tb1",
			"",
			true,
			true,
			false,
			config.ReadModePrimaryOnly,
		},
		{
			"reads_both_unprepared_async_reads_on_target",
			"SELECT * FROM ks1.tb1",
			"",
			true,
			true,
			true,
			config.ReadModeDualAsyncOnSecondary,
		},
		{
			"writes_origin_unprepared",
			"INSERT INTO ks1.tb1 (key, value) VALUES ('key', 'value')",
			"INSERT INTO ks1.tb1 (key, value) VALUES ('key', 'value2')",
			false,
			true,
			false,
			config.ReadModePrimaryOnly,
		},
		{
			"writes_target_unprepared",
			"INSERT INTO ks1.tb1 (key, value) VALUES ('key', 'value')",
			"INSERT INTO ks1.tb1 (key, value) VALUES ('key', 'value2')",
			false,
			false,
			true,
			config.ReadModePrimaryOnly,
		},
		{
			"writes_both_unprepared",
			"INSERT INTO ks1.tb1 (key, value) VALUES ('key', 'value')",
			"INSERT INTO ks1.tb1 (key, value) VALUES ('key', 'value2')",
			false,
			true,
			true,
			config.ReadModePrimaryOnly,
		}}

	for _, test := range tests {
		t.Run(test.name, func(t *testing.T) {
			conf := setup.NewTestConfig("127.0.1.1", "127.0.1.2")
<<<<<<< HEAD
			conf.DualReadsEnabled = test.dualReadsEnabled
			conf.AsyncReadsOnSecondary = test.asyncReadsOnSecondary
			testSetup, err := setup.NewCqlServerTestSetup(t, conf, false, false, false)
=======
			conf.ReadMode = test.readMode
			dualReadsEnabled := test.readMode == config.ReadModeDualAsyncOnSecondary
			testSetup, err := setup.NewCqlServerTestSetup(conf, false, false, false)
>>>>>>> f59efafa
			require.Nil(t, err)
			defer testSetup.Cleanup()

			originPreparedId := []byte{153, 7, 36, 50, 225, 104, 157, 89, 199, 177, 239, 231, 82, 201, 142, 253}
			targetPreparedId := []byte{162, 8, 36, 51, 225, 104, 157, 89, 199, 177, 239, 231, 82, 201, 142, 253}
			originBatchPreparedId := []byte{141, 7, 36, 50, 225, 104, 157, 89, 199, 177, 239, 231, 82, 201, 142, 253}
			targetBatchPreparedId := []byte{140, 8, 36, 51, 225, 104, 157, 89, 199, 177, 239, 231, 82, 201, 142, 253}
			require.NotEqual(t, originPreparedId, targetPreparedId)
			require.NotEqual(t, originBatchPreparedId, targetBatchPreparedId)

			originLock := &sync.Mutex{}
			originBatchMessages := make([]*message.Batch, 0)
			originExecuteMessages := make([]*message.Execute, 0)
			originPrepareMessages := make([]*message.Prepare, 0)
			originKey := message.Column{0, 1}
			originValue := message.Column{24, 51, 2}

			targetLock := &sync.Mutex{}
			targetBatchMessages := make([]*message.Batch, 0)
			targetExecuteMessages := make([]*message.Execute, 0)
			targetPrepareMessages := make([]*message.Prepare, 0)
			targetKey := message.Column{2, 3, 4}
			targetValue := message.Column{6, 121, 23}
			originCtx := map[string]interface{}{}
			targetCtx := map[string]interface{}{}

			testSetup.Origin.CqlServer.RequestHandlers = []client2.RequestHandler{
				client2.NewDriverConnectionInitializationHandler("origin", "dc1", func(_ string) {}),
				NewPreparedTestHandler(originLock, &originPrepareMessages, &originExecuteMessages, &originBatchMessages,
					test.batchQuery, originPreparedId, originBatchPreparedId, originKey, originValue, originCtx, test.originUnprepared,
					nil, nil, false)}
			testSetup.Target.CqlServer.RequestHandlers = []client2.RequestHandler{
				client2.NewDriverConnectionInitializationHandler("target", "dc1", func(_ string) {}),
				NewPreparedTestHandler(targetLock, &targetPrepareMessages, &targetExecuteMessages, &targetBatchMessages,
					test.batchQuery, targetPreparedId, targetBatchPreparedId, targetKey, targetValue, targetCtx, test.targetUnprepared,
					nil, nil, dualReadsEnabled && test.read)}

			err = testSetup.Start(conf, true, primitive.ProtocolVersion4)
			require.Nil(t, err)

			prepareMsg := &message.Prepare{
				Query:    test.query,
				Keyspace: "",
			}

			prepareResp, err := testSetup.Client.CqlConnection.SendAndReceive(
				frame.NewFrame(primitive.ProtocolVersion4, 10, prepareMsg))
			require.Nil(t, err)

			preparedResult, ok := prepareResp.Body.Message.(*message.PreparedResult)
			require.True(t, ok, "prepared result was type %T", preparedResult)

			require.Equal(t, originPreparedId, preparedResult.PreparedQueryId)

			executeMsg := &message.Execute{
				QueryId:          originPreparedId,
				ResultMetadataId: nil,
				Options:          &message.QueryOptions{},
			}

			executeResp, err := testSetup.Client.CqlConnection.SendAndReceive(
				frame.NewFrame(primitive.ProtocolVersion4, 20, executeMsg))
			require.Nil(t, err)

			unPreparedResult, ok := executeResp.Body.Message.(*message.Unprepared)
			require.True(t, ok, "unprepared result was type %T", executeResp.Body.Message)

			require.Equal(t, originPreparedId, unPreparedResult.Id)

			prepareResp, err = testSetup.Client.CqlConnection.SendAndReceive(
				frame.NewFrame(primitive.ProtocolVersion4, 10, prepareMsg))
			require.Nil(t, err)

			preparedResult, ok = prepareResp.Body.Message.(*message.PreparedResult)
			require.True(t, ok, "prepared result was type %T", preparedResult)

			require.Equal(t, originPreparedId, preparedResult.PreparedQueryId)

			executeResp, err = testSetup.Client.CqlConnection.SendAndReceive(
				frame.NewFrame(primitive.ProtocolVersion4, 20, executeMsg))
			require.Nil(t, err)

			rowsResult, ok := executeResp.Body.Message.(*message.RowsResult)
			require.True(t, ok, "rows result was type %T", rowsResult)

			var batchMsg *message.Batch
			var batchPrepareMsg *message.Prepare
			if test.batchQuery != "" {
				batchPrepareMsg = prepareMsg.Clone().(*message.Prepare)
				batchPrepareMsg.Query = test.batchQuery
				prepareResp, err = testSetup.Client.CqlConnection.SendAndReceive(
					frame.NewFrame(primitive.ProtocolVersion4, 10, batchPrepareMsg))
				require.Nil(t, err)

				preparedResult, ok = prepareResp.Body.Message.(*message.PreparedResult)
				require.True(t, ok, "prepared result was type %T", preparedResult)

				require.Equal(t, originBatchPreparedId, preparedResult.PreparedQueryId)

				batchMsg = &message.Batch{
					Type:              primitive.BatchTypeLogged,
					Children:          []*message.BatchChild{
						{
							QueryOrId: test.query,
							// the decoder uses empty slices instead of nil so this has to be initialized this way
							// so that the equality assertions work later in this test
							Values:    make([]*primitive.Value, 0),
						},
						{
							QueryOrId: originBatchPreparedId,
							Values:    make([]*primitive.Value, 0),
						},
					},
					Consistency:       primitive.ConsistencyLevelLocalQuorum,
					SerialConsistency: nil,
					DefaultTimestamp:  nil,
					Keyspace:          "",
					NowInSeconds:      nil,
				}

				batchResp, err := testSetup.Client.CqlConnection.SendAndReceive(
					frame.NewFrame(primitive.ProtocolVersion4, 30, batchMsg))
				require.Nil(t, err)

				unPreparedResult, ok := batchResp.Body.Message.(*message.Unprepared)
				require.True(t, ok, "unprepared result was type %T", batchResp.Body.Message)

				require.Equal(t, originBatchPreparedId, unPreparedResult.Id)

				prepareResp, err = testSetup.Client.CqlConnection.SendAndReceive(
					frame.NewFrame(primitive.ProtocolVersion4, 10, batchPrepareMsg))
				require.Nil(t, err)

				preparedResult, ok = prepareResp.Body.Message.(*message.PreparedResult)
				require.True(t, ok, "prepared result was type %T", preparedResult)

				require.Equal(t, originBatchPreparedId, preparedResult.PreparedQueryId)

				batchResp, err = testSetup.Client.CqlConnection.SendAndReceive(
					frame.NewFrame(primitive.ProtocolVersion4, 30, batchMsg))
				require.Nil(t, err)

				batchResult, ok := batchResp.Body.Message.(*message.VoidResult)
				require.True(t, ok, "batch result was type %T", batchResult)
			}

			expectedTargetPrepares := 2
			expectedMaxTargetPrepares := 2
			expectedTargetExecutes := 0
			expectedTargetBatches := 0
			expectedOriginPrepares := 2
			expectedOriginExecutes := 2
			expectedOriginBatches := 0
			if !test.read || test.dualReadsEnabled {
				expectedTargetExecutes = 2
			}
			if test.dualReadsEnabled {
				// depending on goroutine scheduling, async cluster connector might receive an UNPREPARED and send a PREPARE on its own or not
				// so with async reads we will assert greater or equal instead of equal
				expectedTargetPrepares += 2
				expectedMaxTargetPrepares += 3
			}
			if test.batchQuery != "" {
				expectedTargetBatches += 2
				expectedTargetPrepares += 2
				expectedMaxTargetPrepares += 2
				expectedOriginBatches += 2
				expectedOriginPrepares += 2
			}

			time.Sleep(200 * time.Millisecond)

			utils.RequireWithRetries(t, func() (err error, fatal bool) {
				targetLock.Lock()
				defer targetLock.Unlock()
				if len(targetPrepareMessages) < expectedTargetPrepares {
					return fmt.Errorf("expectedTargetPrepares %v < %v", len(targetPrepareMessages), expectedTargetPrepares), false
				}
				if len(targetPrepareMessages) > expectedMaxTargetPrepares {
					return fmt.Errorf("expectedMaxTargetPrepares %v > %v", len(targetPrepareMessages), expectedMaxTargetPrepares), false
				}
				if expectedTargetExecutes != len(targetExecuteMessages) {
					return fmt.Errorf("expectedTargetExecutes %v != %v", expectedTargetExecutes, len(targetExecuteMessages)), false
				}
				if expectedTargetBatches != len(targetBatchMessages) {
					return fmt.Errorf("expectedTargetBatches %v != %v", expectedTargetBatches, len(targetBatchMessages)), false
				}
				return nil, false
			}, 10, 200 * time.Millisecond)

			utils.RequireWithRetries(t, func() (err error, fatal bool) {
				originLock.Lock()
				defer originLock.Unlock()
				if expectedOriginPrepares != len(originPrepareMessages) {
					return fmt.Errorf("expectedOriginPrepares %v != %v", expectedOriginPrepares, len(originPrepareMessages)), false
				}
				if expectedOriginExecutes != len(originExecuteMessages) {
					return fmt.Errorf("expectedOriginExecutes %v != %v", expectedOriginExecutes, len(originExecuteMessages)), false
				}
				if expectedOriginBatches != len(originBatchMessages) {
					return fmt.Errorf("expectedOriginBatches %v != %v", expectedOriginBatches, len(originBatchMessages)), false
				}
				return nil, false
			}, 10, 200 * time.Millisecond)

			originLock.Lock()
			defer originLock.Unlock()
			targetLock.Lock()
			defer targetLock.Unlock()

			require.Equal(t, 1, len(rowsResult.Data))
			require.Equal(t, 2, len(rowsResult.Data[0]))
			require.Equal(t, message.Row{originKey, originValue}, rowsResult.Data[0])
			require.NotEqual(t, message.Row{targetKey, targetValue}, rowsResult.Data[0])

			require.Equal(t, originPreparedId, originExecuteMessages[0].QueryId)
			require.Equal(t, originPreparedId, originExecuteMessages[1].QueryId)

<<<<<<< HEAD
=======
			expectedTargetPrepares := 2
			expectedTargetExecutes := 0
			expectedTargetBatches := 0
			if !test.read || dualReadsEnabled {
				expectedTargetExecutes = 2
				if test.batchQuery != "" {
					expectedTargetBatches += 2
				}
			}
			if dualReadsEnabled {
				expectedTargetPrepares += 3 // cluster connector sends a PREPARE on its own
			}
			if test.batchQuery != "" {
				expectedTargetPrepares += 2
			}
			require.Equal(t, expectedTargetExecutes, len(targetExecuteMessages))
>>>>>>> f59efafa
			for _, execute := range targetExecuteMessages {
				require.Equal(t, targetPreparedId, execute.QueryId)
				require.NotEqual(t, executeMsg, execute)
			}
			if expectedTargetBatches > 0 {
				for _, batch := range targetBatchMessages {
					require.Equal(t, 2, len(batch.Children))
					require.Equal(t, targetBatchPreparedId, batch.Children[1].QueryOrId)
					require.NotEqual(t, batchMsg, batch)
				}
			}
			require.Equal(t, prepareMsg, targetPrepareMessages[0])
			require.Equal(t, prepareMsg, targetPrepareMessages[1])
			if dualReadsEnabled {
				require.Equal(t, prepareMsg, targetPrepareMessages[2])
				require.Equal(t, prepareMsg, targetPrepareMessages[3])
			}
			require.Equal(t, prepareMsg, originPrepareMessages[0])
			require.Equal(t, prepareMsg, originPrepareMessages[1])

			require.Equal(t, executeMsg, originExecuteMessages[0])
			require.Equal(t, executeMsg, originExecuteMessages[1])

			if test.batchQuery != "" {
				if dualReadsEnabled {
					require.Equal(t, batchPrepareMsg, targetPrepareMessages[4])
					require.Equal(t, batchPrepareMsg, targetPrepareMessages[5])
				} else {
					require.Equal(t, batchPrepareMsg, targetPrepareMessages[2])
					require.Equal(t, batchPrepareMsg, targetPrepareMessages[3])
				}
				require.Equal(t, batchPrepareMsg, originPrepareMessages[2])
				require.Equal(t, batchPrepareMsg, originPrepareMessages[3])
				require.Equal(t, batchMsg, originBatchMessages[0])
				require.Equal(t, batchMsg, originBatchMessages[1])
			}

			require.Equal(t, 2, originCtx["EXECUTE_" + string(originPreparedId)])
			if test.originUnprepared {
				require.Equal(t, 1, originCtx["UNPREPARED_" + string(originPreparedId)])
				require.Equal(t, 1, originCtx["ROWS_" + string(originPreparedId)])
				if test.batchQuery != "" {
					require.Equal(t, 1, originCtx["UNPREPARED_" + string(originBatchPreparedId)])
					require.Equal(t, 1, originCtx["VOID_" + string(originBatchPreparedId)])
				}
			} else {
				require.Equal(t, nil, originCtx["UNPREPARED_" + string(originPreparedId)])
				require.Equal(t, 2, originCtx["ROWS_" + string(originPreparedId)])
				if test.batchQuery != "" {
					require.Equal(t, nil, originCtx["UNPREPARED_" + string(originBatchPreparedId)])
					require.Equal(t, 2, originCtx["VOID_" + string(originBatchPreparedId)])
				}
			}

			require.Equal(t, nil, originCtx["EXECUTE_" + string(targetPreparedId)])
			require.Equal(t, nil, originCtx["ROWS_" + string(targetPreparedId)])
			require.Equal(t, nil, originCtx["UNPREPARED_" + string(targetPreparedId)])
			require.Equal(t, nil, originCtx["BATCH_" + string(targetBatchPreparedId)])
			require.Equal(t, nil, originCtx["VOID_" + string(targetBatchPreparedId)])
			require.Equal(t, nil, originCtx["UNPREPARED_" + string(targetBatchPreparedId)])

			if !test.read || dualReadsEnabled {
				require.Equal(t, 2, targetCtx["EXECUTE_" + string(targetPreparedId)])
				if test.targetUnprepared {
					require.Equal(t, 1, targetCtx["UNPREPARED_" + string(targetPreparedId)])
					require.Equal(t, 1, targetCtx["ROWS_" + string(targetPreparedId)])
				} else {
					require.Equal(t, nil, targetCtx["UNPREPARED_" + string(targetPreparedId)])
					require.Equal(t, 2, targetCtx["ROWS_" + string(targetPreparedId)])
				}
				if test.batchQuery != "" {
					require.Equal(t, 2, targetCtx["BATCH_" + string(targetBatchPreparedId)])
					if test.targetUnprepared {
						require.Equal(t, 1, targetCtx["UNPREPARED_" + string(targetBatchPreparedId)])
						require.Equal(t, 1, targetCtx["VOID_" + string(targetBatchPreparedId)])
					} else {
						require.Equal(t, nil, targetCtx["UNPREPARED_" + string(targetBatchPreparedId)])
						require.Equal(t, 2, targetCtx["VOID_" + string(targetBatchPreparedId)])
					}
				}
			} else {
				require.Equal(t, nil, targetCtx["EXECUTE_" + string(targetPreparedId)])
				require.Equal(t, nil, targetCtx["ROWS_" + string(targetPreparedId)])
				require.Equal(t, nil, targetCtx["BATCH_" + string(targetBatchPreparedId)])
				require.Equal(t, nil, targetCtx["VOID_" + string(targetBatchPreparedId)])
			}

			require.Equal(t, nil, targetCtx["EXECUTE_" + string(originPreparedId)])
			require.Equal(t, nil, targetCtx["ROWS_" + string(originPreparedId)])
			require.Equal(t, nil, targetCtx["UNPREPARED_" + string(originPreparedId)])
			if test.batchQuery != "" {
				require.Equal(t, nil, targetCtx["BATCH_" + string(originBatchPreparedId)])
				require.Equal(t, nil, targetCtx["VOID_" + string(originBatchPreparedId)])
				require.Equal(t, nil, targetCtx["UNPREPARED_" + string(originBatchPreparedId)])
			}
		})
	}
}

func NewPreparedTestHandler(
	lock *sync.Mutex, preparedMessages *[]*message.Prepare, executeMessages *[]*message.Execute, batchMessages *[]*message.Batch,
	batchQuery string, preparedId []byte, batchPreparedId []byte, key message.Column, value message.Column, context map[string]interface{}, unpreparedTest bool,
	variableMetadata *message.VariablesMetadata, batchVariableMetadata *message.VariablesMetadata, dualReads bool) func(
		request *frame.Frame, conn *client2.CqlServerConnection, ctx client2.RequestHandlerContext) *frame.Frame {
	return func(request *frame.Frame, conn *client2.CqlServerConnection, ctx client2.RequestHandlerContext) *frame.Frame {
		rowsMetadata := &message.RowsMetadata{
			ColumnCount: 2,
			Columns: []*message.ColumnMetadata{
				{
					Keyspace: "ks1",
					Table:    "tb1",
					Name:     "key",
					Index:    0,
					Type:     datatype.Varchar,
				},
				{
					Keyspace: "ks1",
					Table:    "tb1",
					Name:     "value",
					Index:    1,
					Type:     datatype.Varchar,
				},
			},
		}
		if request.Header.OpCode == primitive.OpCodePrepare {
			lock.Lock()
			prepareMsg, ok := request.Body.Message.(*message.Prepare)
			if !ok {
				log.Warnf("opcodeprepare expected PrepareMessage but got %T", request.Body.Message)
				lock.Unlock()
				return nil
			}
			*preparedMessages = append(*preparedMessages, prepareMsg)
			prepId := preparedId
			variablesMetadata := variableMetadata
			if prepareMsg.Query == batchQuery {
				prepId = batchPreparedId
				variablesMetadata = batchVariableMetadata
			}
			counterInterface := context["PREPARE_" + string(prepId)]
			if counterInterface == nil {
				counterInterface = 0
			}
			counter := counterInterface.(int)
			context["PREPARE_" + string(prepId)] = counter + 1
			lock.Unlock()
			return frame.NewFrame(request.Header.Version, request.Header.StreamId, &message.PreparedResult{
				PreparedQueryId:   prepId,
				ResultMetadataId:  nil,
				VariablesMetadata: variablesMetadata,
				ResultMetadata:    rowsMetadata,
			})
		} else if request.Header.OpCode == primitive.OpCodeExecute {
			lock.Lock()
			executeMsg, ok := request.Body.Message.(*message.Execute)
			if !ok {
				log.Warnf("opcodeexecute expected ExecuteMessage but got %T", request.Body.Message)
				lock.Unlock()
				return nil
			}
			*executeMessages = append(*executeMessages, executeMsg)

			counterInterface := context["EXECUTE_" + string(preparedId)]
			if counterInterface == nil {
				counterInterface = 0
			}
			counter := counterInterface.(int)
			context["EXECUTE_" + string(preparedId)] = counter + 1

			counterInterface = context["PREPARE_" + string(preparedId)]
			if counterInterface == nil {
				counterInterface = 0
			}
			counter = counterInterface.(int)
			lock.Unlock()

			threshold := 1
			if dualReads {
				threshold += 1
			}
			if unpreparedTest {
				threshold += 1
				if dualReads {
					threshold += 1
				}
			}

			prefix := "UNPREPARED_"
			var msg message.Message
			if counter < threshold || !bytes.Equal(executeMsg.QueryId, preparedId) {
				msg = &message.Unprepared{
					ErrorMessage: "UNPREPARED",
					Id:           executeMsg.QueryId,
				}
			} else {
				prefix = "ROWS_"
				msg = &message.RowsResult{
					Metadata: rowsMetadata,
					Data: message.RowSet{message.Row{key, value}},
				}
			}
			lock.Lock()
			counterInterface = context[prefix + string(executeMsg.QueryId)]
			if counterInterface == nil {
				counterInterface = 0
			}
			counter = counterInterface.(int)
			context[prefix + string(executeMsg.QueryId)] = counter + 1
			lock.Unlock()
			return frame.NewFrame(request.Header.Version, request.Header.StreamId, msg)

		}  else if request.Header.OpCode == primitive.OpCodeBatch {
			lock.Lock()
			batchMsg, ok := request.Body.Message.(*message.Batch)
			if !ok {
				log.Warnf("opcodebatch expected BatchMessage but got %T", request.Body.Message)
				lock.Unlock()
				return nil
			}
			*batchMessages = append(*batchMessages, batchMsg)

			batchCounterInterface := context["BATCH_" + string(batchPreparedId)]
			if batchCounterInterface == nil {
				batchCounterInterface = 0
			}
			batchCounter := batchCounterInterface.(int)
			context["BATCH_" + string(batchPreparedId)] = batchCounter + 1

			prepareCounterInterface := context["PREPARE_" + string(batchPreparedId)]
			if prepareCounterInterface == nil {
				prepareCounterInterface = 0
			}
			prepareCounter := prepareCounterInterface.(int)
			lock.Unlock()

			prepareThreshold := 1 // until this threshold is hit (number of prepare requests), this handler returns UNPREPARED
			if unpreparedTest {
				prepareThreshold = 2
			}

			prefix := "UNPREPARED_"
			var msg message.Message
			preparedIdMatches, unpreparedId := checkIfPreparedIdMatches(batchMsg, batchPreparedId)
			if (prepareCounter < prepareThreshold && unpreparedId != nil) || !preparedIdMatches {
				msg = &message.Unprepared{
					ErrorMessage: "UNPREPARED",
					Id:           unpreparedId,
				}
			} else {
				prefix = "VOID_"
				msg = &message.VoidResult{}
			}

			lock.Lock()
			counterInterface := context[prefix + string(batchPreparedId)]
			if counterInterface == nil {
				counterInterface = 0
			}
			counter := counterInterface.(int)
			context[prefix + string(batchPreparedId)] = counter + 1
			lock.Unlock()
			return frame.NewFrame(request.Header.Version, request.Header.StreamId, msg)
		} else {
			return nil
		}
	}
}

func checkIfPreparedIdMatches(batchMsg *message.Batch, preparedId []byte) (bool, []byte) {
	var batchPreparedId []byte
	for _, child := range batchMsg.Children {
		switch queryOrId := child.QueryOrId.(type) {
		case []byte:
			batchPreparedId = queryOrId
			if !bytes.Equal(queryOrId, preparedId) {
				return false, batchPreparedId
			}
		default:
		}
	}

	return true, batchPreparedId
}<|MERGE_RESOLUTION|>--- conflicted
+++ resolved
@@ -12,17 +12,11 @@
 	"github.com/datastax/zdm-proxy/integration-tests/client"
 	"github.com/datastax/zdm-proxy/integration-tests/setup"
 	"github.com/datastax/zdm-proxy/integration-tests/simulacron"
-<<<<<<< HEAD
-	"github.com/datastax/zdm-proxy/integration-tests/utils"
-	"github.com/rs/zerolog"
-=======
 	"github.com/datastax/zdm-proxy/proxy/pkg/config"
->>>>>>> f59efafa
 	log "github.com/sirupsen/logrus"
 	"github.com/stretchr/testify/require"
 	"sync"
 	"testing"
-	"time"
 )
 
 func TestPreparedIdProxyCacheMiss(t *testing.T) {
@@ -285,25 +279,11 @@
 
 	for _, test := range tests {
 		t.Run(test.name, func(t *testing.T) {
-			oldLevel := log.GetLevel()
-			oldZeroLogLevel := zerolog.GlobalLevel()
-			log.SetLevel(log.TraceLevel)
-			defer log.SetLevel(oldLevel)
-			zerolog.SetGlobalLevel(zerolog.TraceLevel)
-			defer zerolog.SetGlobalLevel(oldZeroLogLevel)
-
 			conf := setup.NewTestConfig("127.0.1.1", "127.0.1.2")
-<<<<<<< HEAD
-			conf.DualReadsEnabled = test.dualReadsEnabled
-			conf.AsyncReadsOnSecondary = test.asyncReadsOnSecondary
-			conf.ReplaceServerSideFunctions = test.replaceServerSideFunctions
-			testSetup, err := setup.NewCqlServerTestSetup(t, conf, false, false, false)
-=======
 			conf.ReadMode = test.readMode
 			dualReadsEnabled := test.readMode == config.ReadModeDualAsyncOnSecondary
 			conf.ReplaceCqlFunctions = test.replaceServerSideFunctions
-			testSetup, err := setup.NewCqlServerTestSetup(conf, false, false, false)
->>>>>>> f59efafa
+			testSetup, err := setup.NewCqlServerTestSetup(t, conf, false, false, false)
 			require.Nil(t, err)
 			defer testSetup.Cleanup()
 
@@ -427,79 +407,52 @@
 				require.True(t, ok, "batch result was type %T", batchResult)
 			}
 
+			originLock.Lock()
+			defer originLock.Unlock()
+			require.Equal(t, 1, len(originExecuteMessages))
+			if test.batchQuery != "" {
+				require.Equal(t, 2, len(originPrepareMessages))
+			} else {
+				require.Equal(t, 1, len(originPrepareMessages))
+			}
+			require.Equal(t, originPreparedId, originExecuteMessages[0].QueryId)
+			if test.batchQuery != "" {
+				require.Equal(t, 1, len(originBatchMessages))
+				require.Equal(t, 2, len(originBatchMessages[0].Children))
+				require.Equal(t, originBatchPreparedId, originBatchMessages[0].Children[1].QueryOrId)
+			}
+
+			targetLock.Lock()
+			defer targetLock.Unlock()
+
 			expectedTargetPrepares := 1
 			expectedTargetExecutes := 0
 			expectedTargetBatches := 0
-<<<<<<< HEAD
-			expectedOriginPrepares := 1
-			expectedOriginExecutes := 1
-			expectedOriginBatches := 0
-			if !test.read || test.dualReadsEnabled {
-=======
 			if !test.read || dualReadsEnabled {
->>>>>>> f59efafa
 				expectedTargetExecutes += 1
+				if test.batchQuery != "" {
+					expectedTargetBatches += 1
+				}
 			}
 			if dualReadsEnabled {
 				expectedTargetPrepares += 1
 			}
 			if test.batchQuery != "" {
-				expectedTargetBatches += 1
 				expectedTargetPrepares += 1
-				expectedOriginBatches += 1
-				expectedOriginPrepares += 1
-			}
-
-			utils.RequireWithRetries(t, func() (err error, fatal bool) {
-				targetLock.Lock()
-				defer targetLock.Unlock()
-				if expectedTargetPrepares != len(targetPrepareMessages) {
-					return fmt.Errorf("expectedTargetPrepares %v != %v", expectedTargetPrepares, len(targetPrepareMessages)), false
-				}
-				if expectedTargetExecutes != len(targetExecuteMessages) {
-					return fmt.Errorf("expectedTargetExecutes %v != %v", expectedTargetExecutes, len(targetExecuteMessages)), false
-				}
-				if expectedTargetBatches != len(targetBatchMessages) {
-					return fmt.Errorf("expectedTargetBatches %v != %v", expectedTargetBatches, len(targetBatchMessages)), false
-				}
-				return nil, false
-			}, 10, 200 * time.Millisecond)
-
-			utils.RequireWithRetries(t, func() (err error, fatal bool) {
-				originLock.Lock()
-				defer originLock.Unlock()
-				if expectedOriginPrepares != len(originPrepareMessages) {
-					return fmt.Errorf("expectedOriginPrepares %v != %v", expectedOriginPrepares, len(originPrepareMessages)), false
-				}
-				if expectedOriginExecutes != len(originExecuteMessages) {
-					return fmt.Errorf("expectedOriginExecutes %v != %v", expectedOriginExecutes, len(originExecuteMessages)), false
-				}
-				if expectedOriginBatches != len(originBatchMessages) {
-					return fmt.Errorf("expectedOriginBatches %v != %v", expectedOriginBatches, len(originBatchMessages)), false
-				}
-				return nil, false
-			}, 10, 200 * time.Millisecond)
-
-			originLock.Lock()
-			defer originLock.Unlock()
-			targetLock.Lock()
-			defer targetLock.Unlock()
-
-			require.Equal(t, originPreparedId, originExecuteMessages[0].QueryId)
-			if expectedOriginBatches > 0 {
-				require.Equal(t, 2, len(originBatchMessages[0].Children))
-				require.Equal(t, originBatchPreparedId, originBatchMessages[0].Children[1].QueryOrId)
-			}
-
+			}
+
+			require.Equal(t, expectedTargetExecutes, len(targetExecuteMessages))
 			for _, targetExecute := range targetExecuteMessages {
 				require.Equal(t, targetPreparedId, targetExecute.QueryId)
 				require.NotEqual(t, executeMsg, targetExecute)
 			}
+			require.Equal(t, expectedTargetBatches, len(targetBatchMessages))
 			if expectedTargetBatches > 0 {
 				require.Equal(t, 2, len(targetBatchMessages[0].Children))
 				require.Equal(t, targetBatchPreparedId, targetBatchMessages[0].Children[1].QueryOrId)
 				require.NotEqual(t, batchMsg, targetBatchMessages[0])
 			}
+			require.Equal(t, expectedTargetPrepares, len(targetPrepareMessages))
 
 			require.Equal(t, expectedPrepareMsg, targetPrepareMessages[0])
 			if dualReadsEnabled {
@@ -621,15 +574,9 @@
 	for _, test := range tests {
 		t.Run(test.name, func(t *testing.T) {
 			conf := setup.NewTestConfig("127.0.1.1", "127.0.1.2")
-<<<<<<< HEAD
-			conf.DualReadsEnabled = test.dualReadsEnabled
-			conf.AsyncReadsOnSecondary = test.asyncReadsOnSecondary
-			testSetup, err := setup.NewCqlServerTestSetup(t, conf, false, false, false)
-=======
 			conf.ReadMode = test.readMode
 			dualReadsEnabled := test.readMode == config.ReadModeDualAsyncOnSecondary
-			testSetup, err := setup.NewCqlServerTestSetup(conf, false, false, false)
->>>>>>> f59efafa
+			testSetup, err := setup.NewCqlServerTestSetup(t, conf, false, false, false)
 			require.Nil(t, err)
 			defer testSetup.Cleanup()
 
@@ -776,65 +723,6 @@
 				require.True(t, ok, "batch result was type %T", batchResult)
 			}
 
-			expectedTargetPrepares := 2
-			expectedMaxTargetPrepares := 2
-			expectedTargetExecutes := 0
-			expectedTargetBatches := 0
-			expectedOriginPrepares := 2
-			expectedOriginExecutes := 2
-			expectedOriginBatches := 0
-			if !test.read || test.dualReadsEnabled {
-				expectedTargetExecutes = 2
-			}
-			if test.dualReadsEnabled {
-				// depending on goroutine scheduling, async cluster connector might receive an UNPREPARED and send a PREPARE on its own or not
-				// so with async reads we will assert greater or equal instead of equal
-				expectedTargetPrepares += 2
-				expectedMaxTargetPrepares += 3
-			}
-			if test.batchQuery != "" {
-				expectedTargetBatches += 2
-				expectedTargetPrepares += 2
-				expectedMaxTargetPrepares += 2
-				expectedOriginBatches += 2
-				expectedOriginPrepares += 2
-			}
-
-			time.Sleep(200 * time.Millisecond)
-
-			utils.RequireWithRetries(t, func() (err error, fatal bool) {
-				targetLock.Lock()
-				defer targetLock.Unlock()
-				if len(targetPrepareMessages) < expectedTargetPrepares {
-					return fmt.Errorf("expectedTargetPrepares %v < %v", len(targetPrepareMessages), expectedTargetPrepares), false
-				}
-				if len(targetPrepareMessages) > expectedMaxTargetPrepares {
-					return fmt.Errorf("expectedMaxTargetPrepares %v > %v", len(targetPrepareMessages), expectedMaxTargetPrepares), false
-				}
-				if expectedTargetExecutes != len(targetExecuteMessages) {
-					return fmt.Errorf("expectedTargetExecutes %v != %v", expectedTargetExecutes, len(targetExecuteMessages)), false
-				}
-				if expectedTargetBatches != len(targetBatchMessages) {
-					return fmt.Errorf("expectedTargetBatches %v != %v", expectedTargetBatches, len(targetBatchMessages)), false
-				}
-				return nil, false
-			}, 10, 200 * time.Millisecond)
-
-			utils.RequireWithRetries(t, func() (err error, fatal bool) {
-				originLock.Lock()
-				defer originLock.Unlock()
-				if expectedOriginPrepares != len(originPrepareMessages) {
-					return fmt.Errorf("expectedOriginPrepares %v != %v", expectedOriginPrepares, len(originPrepareMessages)), false
-				}
-				if expectedOriginExecutes != len(originExecuteMessages) {
-					return fmt.Errorf("expectedOriginExecutes %v != %v", expectedOriginExecutes, len(originExecuteMessages)), false
-				}
-				if expectedOriginBatches != len(originBatchMessages) {
-					return fmt.Errorf("expectedOriginBatches %v != %v", expectedOriginBatches, len(originBatchMessages)), false
-				}
-				return nil, false
-			}, 10, 200 * time.Millisecond)
-
 			originLock.Lock()
 			defer originLock.Unlock()
 			targetLock.Lock()
@@ -845,11 +733,15 @@
 			require.Equal(t, message.Row{originKey, originValue}, rowsResult.Data[0])
 			require.NotEqual(t, message.Row{targetKey, targetValue}, rowsResult.Data[0])
 
+			require.Equal(t, 2, len(originExecuteMessages))
+			if test.batchQuery != "" {
+				require.Equal(t, 4, len(originPrepareMessages))
+			} else {
+				require.Equal(t, 2, len(originPrepareMessages))
+			}
 			require.Equal(t, originPreparedId, originExecuteMessages[0].QueryId)
 			require.Equal(t, originPreparedId, originExecuteMessages[1].QueryId)
 
-<<<<<<< HEAD
-=======
 			expectedTargetPrepares := 2
 			expectedTargetExecutes := 0
 			expectedTargetBatches := 0
@@ -866,11 +758,11 @@
 				expectedTargetPrepares += 2
 			}
 			require.Equal(t, expectedTargetExecutes, len(targetExecuteMessages))
->>>>>>> f59efafa
 			for _, execute := range targetExecuteMessages {
 				require.Equal(t, targetPreparedId, execute.QueryId)
 				require.NotEqual(t, executeMsg, execute)
 			}
+			require.Equal(t, expectedTargetBatches, len(targetBatchMessages))
 			if expectedTargetBatches > 0 {
 				for _, batch := range targetBatchMessages {
 					require.Equal(t, 2, len(batch.Children))
@@ -878,6 +770,7 @@
 					require.NotEqual(t, batchMsg, batch)
 				}
 			}
+			require.Equal(t, expectedTargetPrepares, len(targetPrepareMessages))
 			require.Equal(t, prepareMsg, targetPrepareMessages[0])
 			require.Equal(t, prepareMsg, targetPrepareMessages[1])
 			if dualReadsEnabled {
