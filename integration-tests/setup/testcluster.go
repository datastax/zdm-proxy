--- conflicted
+++ resolved
@@ -272,18 +272,12 @@
 	Client *cqlserver.Client
 }
 
-<<<<<<< HEAD
 func NewCqlServerTestSetup(t *testing.T, conf *config.Config, start bool, createProxy bool, connectClient bool) (*CqlServerTestSetup, error) {
-	if !env.RunMockTests {
-		t.Skip("Skipping CQLServer tests, RUN_MOCKTESTS is false")
-	}
-	origin, err := cqlserver.NewCqlServerCluster(conf.OriginCassandraContactPoints, conf.OriginCassandraPort,
-		conf.OriginCassandraUsername, conf.OriginCassandraPassword, start)
-=======
-func NewCqlServerTestSetup(conf *config.Config, start bool, createProxy bool, connectClient bool) (*CqlServerTestSetup, error) {
+    if !env.RunMockTests {
+        t.Skip("Skipping CQLServer tests, RUN_MOCKTESTS is false")
+    }
 	origin, err := cqlserver.NewCqlServerCluster(conf.OriginContactPoints, conf.OriginPort,
 		conf.OriginUsername, conf.OriginPassword, start)
->>>>>>> f59efafa
 	if err != nil {
 		return nil, err
 	}
