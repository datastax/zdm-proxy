--- conflicted
+++ resolved
@@ -23,14 +23,8 @@
 
 func TestAsyncReadError(t *testing.T) {
 	c := setup.NewTestConfig("", "")
-<<<<<<< HEAD
-	c.DualReadsEnabled = true
-	c.AsyncReadsOnSecondary = true
+	c.ReadMode = config.ReadModeDualAsyncOnSecondary
 	testSetup, err := setup.NewSimulacronTestSetupWithConfig(t, c)
-=======
-	c.ReadMode = config.ReadModeDualAsyncOnSecondary
-	testSetup, err := setup.NewSimulacronTestSetupWithConfig(c)
->>>>>>> f59efafa
 	require.Nil(t, err)
 	defer testSetup.Cleanup()
 
@@ -75,14 +69,8 @@
 
 func TestAsyncReadHighLatency(t *testing.T) {
 	c := setup.NewTestConfig("", "")
-<<<<<<< HEAD
-	c.DualReadsEnabled = true
-	c.AsyncReadsOnSecondary = true
+	c.ReadMode = config.ReadModeDualAsyncOnSecondary
 	testSetup, err := setup.NewSimulacronTestSetupWithConfig(t, c)
-=======
-	c.ReadMode = config.ReadModeDualAsyncOnSecondary
-	testSetup, err := setup.NewSimulacronTestSetupWithConfig(c)
->>>>>>> f59efafa
 	require.Nil(t, err)
 	defer testSetup.Cleanup()
 
@@ -129,14 +117,8 @@
 
 func TestAsyncExhaustedStreamIds(t *testing.T) {
 	c := setup.NewTestConfig("", "")
-<<<<<<< HEAD
-	c.DualReadsEnabled = true
-	c.AsyncReadsOnSecondary = true
+	c.ReadMode = config.ReadModeDualAsyncOnSecondary
 	testSetup, err := setup.NewSimulacronTestSetupWithConfig(t, c)
-=======
-	c.ReadMode = config.ReadModeDualAsyncOnSecondary
-	testSetup, err := setup.NewSimulacronTestSetupWithConfig(c)
->>>>>>> f59efafa
 	require.Nil(t, err)
 	defer testSetup.Cleanup()
 
